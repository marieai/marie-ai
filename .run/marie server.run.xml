--- conflicted
+++ resolved
@@ -5,12 +5,9 @@
     <option name="INTERPRETER_OPTIONS" value="" />
     <option name="PARENT_ENVS" value="true" />
     <envs>
-<<<<<<< HEAD
       <env name="COLUMNS" value="120" />
       <env name="CUDA_VISIBLE_DEVICES" value="-1" />
-=======
       <env name="PYTHONUNBUFFERED" value="1" />
->>>>>>> bedf3057
       <env name="MARIE_DEBUG" value="0" />
       <env name="MARIE_DEBUG_PORT" value="5678" />
       <env name="MARIE_DEFAULT_MOUNT" value="/mnt/data/marie-ai" />
@@ -24,11 +21,8 @@
     <option name="ADD_SOURCE_ROOTS" value="false" />
     <EXTENSION ID="PythonCoverageRunConfigurationExtension" runner="coverage.py" />
     <option name="SCRIPT_NAME" value="$PROJECT_DIR$/marie/__main__.py" />
-<<<<<<< HEAD
     <option name="PARAMETERS" value="server --start --uses /mnt/data/marie-ai/config/service/marie-3.0.21-corr.yml" />
-=======
-    <option name="PARAMETERS" value="server --start --uses /mnt/data/marie-ai/config/service/marie.yml" />
->>>>>>> bedf3057
+
     <option name="SHOW_COMMAND_LINE" value="false" />
     <option name="EMULATE_TERMINAL" value="false" />
     <option name="MODULE_MODE" value="false" />
