--- conflicted
+++ resolved
@@ -5,11 +5,7 @@
     <option name="INTERPRETER_OPTIONS" value="" />
     <option name="PARENT_ENVS" value="true" />
     <envs>
-<<<<<<< HEAD
-      <env name="COLUMNS" value="120" />
-=======
       <env name="COLUMNS" value="180" />
->>>>>>> d309eb44
       <env name="CUDA_VISIBLE_DEVICES" value="0" />
       <env name="GRPC_VERBOSITY" value="debug" />
       <env name="JINA_MP_START_METHOD" value="spawn" />
@@ -26,11 +22,7 @@
     <option name="ADD_SOURCE_ROOTS" value="false" />
     <EXTENSION ID="PythonCoverageRunConfigurationExtension" runner="coverage.py" />
     <option name="SCRIPT_NAME" value="$PROJECT_DIR$/marie/__main__.py" />
-<<<<<<< HEAD
-    <option name="PARAMETERS" value="server --start --uses /mnt/data/marie-ai/config/service/marie-extract.yml" />
-=======
     <option name="PARAMETERS" value="server --start --uses /mnt/data/marie-ai/config/service/marie-g5.yml" />
->>>>>>> d309eb44
     <option name="SHOW_COMMAND_LINE" value="false" />
     <option name="EMULATE_TERMINAL" value="false" />
     <option name="MODULE_MODE" value="false" />
