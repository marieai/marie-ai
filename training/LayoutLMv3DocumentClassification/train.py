--- conflicted
+++ resolved
@@ -49,9 +49,7 @@
 )
 dataset_path = os.path.expanduser("~/datasets/private/corr-routing/ready/images")
 
-dataset_path = os.path.expanduser(
-    "~/datasets/private/assets-private/corr-routing/ready/images"
-)
+dataset_path = os.path.expanduser("~/datasets/private/corr-routing/ready/images")
 
 
 def load_data():
@@ -482,11 +480,9 @@
     # train()
 
     # load ckpt for inference
-<<<<<<< HEAD
-    model_checkpoint_path = "/home/greg/dev/marieai/marie-ai/model_zoo/rms/epoch=6-step=4984-val_loss=0.3505.ckpt.dir"
-=======
-    model_checkpoint_path = "/home/gbugaj/dev/marieai/marie-ai/model_zoo/rms/corr_classification/page_level_layoutlmv3/epoch=6-step=4984-val_loss=0.3505.ckpt.dir"
->>>>>>> 59525c3e
+    model_checkpoint_path = (
+        "/home/greg/dev/marieai/marie-ai/model_zoo/rms/corr-layoutlmv3"
+    )
     inference(model_checkpoint_path)
 
 # set this to avoid error
