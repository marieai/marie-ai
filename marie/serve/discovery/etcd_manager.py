--- conflicted
+++ resolved
@@ -18,12 +18,6 @@
     etcd_args = {
         'host': discovery_host,
         'port': discovery_port,
-<<<<<<< HEAD
-        'endpoints': _args.get(
-            'discovery_endpoints', [(discovery_host, discovery_port)]
-        ),
-=======
->>>>>>> fab8a42e
         'namespace': _args.get('discovery_namespace', 'marie'),
         'timeout': _args.get('discovery_timeout_sec', 10),
         'retry_times': _args.get('discovery_retry_times', 5),
