import argparse
import copy
import os
import time
from typing import Any, Tuple, Union, Optional

import PIL
import cv2
import numpy as np
import torch
from PIL import Image, ImageDraw
from detectron2.config import get_cfg
from detectron2.engine import DefaultPredictor

from ditod import add_vit_config
from marie.boxes.box_processor import BoxProcessor, PSMode, create_dirs
from marie.boxes.line_processor import find_line_number, line_merge
from marie.constants import __model_path__, __config_dir__
from marie.logging.logger import MarieLogger
from marie.utils.image_utils import imwrite, paste_fragment
from marie.utils.overlap import merge_boxes


def setup_cfg(args, device):
    """
    Create configs and perform basic setups.
    """
    cfg = get_cfg()
    add_vit_config(cfg)
    cfg.merge_from_file(args.config_file)
    cfg.merge_from_list(args.opts)

    # set device
    cfg.MODEL.DEVICE = device
    # cfg.MODEL.WEIGHTS = "td-syn_dit-b_mrcnn.pth"
    cfg.freeze()
    # default_setup(cfg, args)
    return cfg


def get_parser():
    parser = argparse.ArgumentParser(description="DIT TextBlock inference script")
    parser.add_argument(
        "--config-file",
        default="./config/zoo/unilm/dit/text_detection/mask_rcnn_dit_base.yaml",
        metavar="FILE",
        help="path to config file",
    )
    parser.add_argument(
        "--opts",
        help="Modify config options using the command-line 'KEY VALUE' pairs",
        default=[],
        nargs=argparse.REMAINDER,
    )

    return parser


def _convert_boxes(boxes):
    """
    Convert different format of boxes to an NxB array, where B = 4 or 5 is the box dimension.
    """
    # FIXME : throw  only one element tensors can be converted to Python scalars
    if True:
        return boxes.tensor.numpy()

    if isinstance(boxes, Boxes) or isinstance(boxes, RotatedBoxes):
        return boxes.tensor.numpy()
    else:
        return np.asarray(boxes)


def visualize_bboxes(
        image: Union[np.ndarray, PIL.Image.Image], bboxes: np.ndarray, format="xyxy"
) -> PIL.Image:
    """Visualize bounding boxes on the image
    Args:
        image(Union[np.ndarray | PIL.Image.Image]): numpy array of shape (H, W), where H is the image height and W is the image width.
        bboxes(np.ndarray): Bounding boxes for image (xmin,ymin,xmax,ymax)
        format(xyxy|xywh): format of the bboxes, defaults to `xyxy`
    """

    # convert pil to OpenCV
    if type(image) == PIL.Image.Image:
        image = np.array(image)

    viz_img = cv2.cvtColor(image, cv2.COLOR_BGR2RGB)
    viz_img = Image.fromarray(viz_img)
    draw = ImageDraw.Draw(viz_img, "RGBA")

    for box in bboxes:
        if format == "xywh":
            box = [box[0], box[1], box[0] + box[2], box[1] + box[3]]

        draw.rectangle(
            box,
            outline="#993300",
            fill=(
                int(np.random.random() * 256),
                int(np.random.random() * 256),
                int(np.random.random() * 256),
                125,
            ),
            width=1,
        )

    # viz_img.show()
    return viz_img


def lines_from_bboxes(image, bboxes):
    """Create lines out of bboxes for given image.
    Args:
        image(ndarray): numpy array of shape (H, W), where H is the image height and W is the image width.
        bboxes: Bounding boxes for image (xmin,ymin,xmax,ymax)

    Returns:
        lines_bboxes: Bounding boxes for the lines in (x,y,w,h) format
    """
    enable_visualization = True

    if enable_visualization:
        viz_img = visualize_bboxes(image, bboxes)
        viz_img.save(
            os.path.join("/tmp/fragments", f"line_refiner_initial.png"), format="PNG"
        )

    # create a box overlay with adjusted coordinates
    overlay = np.ones((image.shape[0], image.shape[1], 1), dtype=np.uint8) * 100
    for box in bboxes:
        x1, y1, x2, y2 = box.astype(np.int32)
        w = x2 - x1
        q = (y2 - y1) // 8
        h = (y2 - y1) // 2 + q
        y1_adj = y1 + h // 2 - q
        cv2.rectangle(overlay, (x1, y1_adj), (x1 + w, y1_adj + h), (0, 0, 0), -1)

    ret, link_score = cv2.threshold(overlay, 0, 255, cv2.THRESH_BINARY)

    if enable_visualization:
        cv2.imwrite(os.path.join("/tmp/fragments", f"overlay_refiner-RAW.PNG"), overlay)
        cv2.imwrite(
            os.path.join("/tmp/fragments", f"overlay_refiner-link_score.PNG"),
            link_score,
        )

    # Create structure element for extracting horizontal lines through morphology operations
    # select the horizontal size based on the image width  3000 -> 160 1000 -> 80 500 -> 40

    cols = link_score.shape[1]
    half_cols = cols // 2
    stride = cols // min(160, cols)
    horizontal_size = stride if stride > 1 else half_cols

    print(f"cols: {cols}")
    print(f"half_cols: {half_cols}")
    print(f"horizontal_size: {horizontal_size}")
    horizontal_struct = cv2.getStructuringElement(cv2.MORPH_RECT, (horizontal_size, 1))

    # Apply morphology operations
    horizontal = np.copy(link_score)
    horizontal = cv2.erode(horizontal, horizontal_struct)
    horizontal = cv2.dilate(horizontal, horizontal_struct)

    if enable_visualization:
        cv2.imwrite("/tmp/fragments/horizontal.jpg", horizontal)

    if False:
        binary_mask = np.zeros(horizontal.shape)
        binary_mask[horizontal == 255] = 0
        binary_mask[horizontal != 255] = 255
        binary_mask = binary_mask.astype(np.uint8)

    binary_mask = cv2.bitwise_not(horizontal)
    connectivity = 4

    nLabels, labels, stats, centroids = cv2.connectedComponentsWithStats(
        binary_mask, connectivity, cv2.CV_32S
    )

    line_bboxes = []

    # 0 is background (useless)
    for k in range(1, nLabels):
        size = stats[k, cv2.CC_STAT_AREA]
        x, y = stats[k, cv2.CC_STAT_LEFT], stats[k, cv2.CC_STAT_TOP]
        w, h = stats[k, cv2.CC_STAT_WIDTH], stats[k, cv2.CC_STAT_HEIGHT]
        # size filtering
        if h < 2 or w < 4:
            continue
        line_bboxes.append([x, y, w, h])

    # the format now will be in xywh
    lines_bboxes = line_merge(binary_mask, line_bboxes)

    if enable_visualization:
        viz_img = visualize_bboxes(image, lines_bboxes, format="xywh")
        viz_img.save(
            os.path.join("/tmp/fragments", f"line_refiner-final.png"), format="PNG"
        )

    return lines_bboxes


def crop_to_content_box(frame: np.ndarray, content_aware=False) -> Tuple[np.ndarray, np.ndarray]:
    """
    Crop given image to content and return new box with the offset.
    No content is defined as first non background(white) pixel.

    @param frame: the image frame to process
    @param content_aware: if enabled we will apply more aggressive crop method
    @return: the offset box in LTRB format (left, top, right, bottom) and cropped image.
    """

    start = time.time()
    # conversion required, or we will get 'Failure to use adaptiveThreshold: CV_8UC1 in function adaptiveThreshold'
    # frame = np.random.choice([0, 255], size=(32, 32), p=[0.01, 0.99]).astype("uint8")
    # Transform source image to gray if it is not already
    gray = cv2.cvtColor(frame, cv2.COLOR_BGR2GRAY)

<<<<<<< HEAD
    content_aware = False
    
=======
    # with content aware we will apply more aggressive crop method to remove the background
    # there is a trade off here, we will lose some content but we will also remove the background
>>>>>>> 979961ac
    if content_aware:
        # apply division normalization to preprocess the image
        blur = cv2.GaussianBlur(gray, (5, 5), sigmaX=0, sigmaY=0)
        # divide
        divide = cv2.divide(gray, blur, scale=255)
        thresh = cv2.threshold(divide, 0, 255, cv2.THRESH_BINARY + cv2.THRESH_OTSU)[1]
        #
        kernel = cv2.getStructuringElement(cv2.MORPH_RECT, (2, 3))
        op_frame = cv2.morphologyEx(thresh, cv2.MORPH_CLOSE, kernel)
    else:
        op_frame = cv2.threshold(gray, 0, 255, cv2.THRESH_BINARY + cv2.THRESH_OTSU)[1]

    indices = np.array(np.where(op_frame == [0]))
    img_w = op_frame.shape[1]
    img_h = op_frame.shape[0]

    min_x_pad = 1
    min_y_pad = 1
    # cv2.imwrite("/tmp/fragments/crop_to_content_box.jpg", op_frame)
    if len(indices[0]) == 0:
        # no content found, return the whole image
        return [0, 0, 0, 0], frame

    # indices are in y,X format
    if content_aware:
        x = max(0, indices[1].min() - min_x_pad)
        y = max(0, indices[0].min() - min_y_pad)
        h = min(img_h, indices[0].max() - y + min_y_pad)
        w = min(img_w, indices[1].max() - x + min_x_pad)
    else:
        x = indices[1].min()
        y = indices[0].min()
        h = indices[0].max() - y
        w = indices[1].max() - x

    cropped = frame[y: y + h + 1, x: x + w + 1].copy()
    dt = time.time() - start
    # create offset box in LTRB format (left, top, right, bottom) from XYWH format
    offset = [x, y, img_w - w, img_h - h]
    # print("crop_to_content_box took {}s".format(dt))
    # print("offset box: {}".format(offset))
    return offset, cropped


class BoxProcessorUlimDit(BoxProcessor):
    """DiT for Text Detection"""

    def __init__(
            self,
            work_dir: str = "/tmp/boxes",
            models_dir: str = os.path.join(__model_path__, "unilm/dit/text_detection"),
            cuda: bool = False,
    ):
        super().__init__(work_dir, models_dir, cuda)
        self.logger = MarieLogger(self.__class__.__name__)
        self.logger.info("Box processor [dit, cuda={}]".format(cuda))

        args = get_parser().parse_args(
            [
                "--config-file",
                os.path.join(
                    __config_dir__,
                    "zoo/unilm/dit/text_detection/mask_rcnn_dit_base.yaml",
                ),
                "--opts",
                "MODEL.WEIGHTS",
                os.path.join(models_dir, "td-syn_dit-b_mrcnn.pth"),
            ]
        )
        self.strict_box_segmentation = False
        device = "cuda" if torch.cuda.is_available() else "cpu"
        cfg = setup_cfg(args, device)
        self.predictor = DefaultPredictor(cfg)
        self.cpu_device = torch.device("cpu")

    def psm_word(self, image):
        if self.strict_box_segmentation:
            raise Exception("Not implemented : PSM_WORD")
        return self.psm_sparse(image)

    def psm_sparse(self, image: np.ndarray,
                   bbox_optimization: Optional[bool] = False,
                   bbox_context_aware: Optional[bool] = True,
                   enable_visualization: Optional[bool] = False,
                   ):
        try:
            self.logger.debug(f"Starting box predictions")
            predictions = self.predictor(image)
            predictions = predictions["instances"]
            # Following will hang if we move the predictions from GPU to CPU all at once
            # This is a workaround to avoid the hang
            # predictions = predictions.to(self.cpu_device)
            boxes = (
                predictions.pred_boxes.to(self.cpu_device)
                if predictions.has("pred_boxes")
                else None
            )
            scores = (
                predictions.scores.to(self.cpu_device)
                if predictions.has("scores")
                else None
            )
            classes = (
                predictions.pred_classes.to(self.cpu_device)
                if predictions.has("pred_classes")
                else None
            )
            del predictions

            # check if boxes are empty, which means no boxes were detected(blank image)
            if boxes is None or len(boxes) == 0:
                self.logger.debug(f"No boxes predicted.")
                return [], [], [], [], []

            bboxes = _convert_boxes(boxes)
            # for each box check if it has a height and width are in range of (0..2], if so remove it
            # this is a workaround for a bug in the model where it predicts a box with height and width of fraction of a pixel
            len_a = len(bboxes)
            min_height = 2
            min_width = 2
            # bboxes are in (xmin,ymin,xmax,ymax) format
            bboxes = [box for box in bboxes if box[2] - box[0] > min_height]
            bboxes = [box for box in bboxes if box[3] - box[1] > min_width]

            len_b = len(bboxes)
            if len_a != len_b:
                self.logger.debug(
                    f"Removed predicted boxes that did not meet size minimum requirements: {len_a - len_b}")
            if len_b == 0:
                self.logger.debug(f"No boxes found within requirements")
                return [], [], [], [], []

            bboxes = merge_boxes(bboxes, 0.08)
            bboxes = np.array(bboxes)

            if bbox_optimization:
                # extract snippets from the image
                for i, box in enumerate(bboxes):
                    box = np.array(box).astype(np.int32)
                    x0, y0, x1, y1 = box
                    w = x1 - x0
                    h = y1 - y0
                    snippet = image[y0: y0 + h, x0: x0 + w:]
                    offset, cropped = crop_to_content_box(snippet, content_aware=bbox_context_aware)
                    cv2.imwrite(f"/tmp/fragments/snippet_{i}.png", snippet)
                    cv2.imwrite(f"/tmp/fragments/snippet_{i}_cropped.png", cropped)
                    adj_box = [box[0] + offset[0], box[1] + offset[1], box[2] - (offset[2] - offset[0]),
                               box[3] - (offset[3] - offset[1])]

                    # print(f"Snippet {i} : {box} -> {offset} -> {adj_box}")
                    bboxes[i] = adj_box

            # FIXME : This is a hack
            # TODO : Update the model to correctly predict the orientation of the text and assign the correct class
            # remove vertical boxes
            bb = []
            for box in bboxes:
                h = box[2] - box[0]
                w = box[3] - box[1]
                rat = w / h
                if rat < 2.5:
                    bb.append(box)

            bboxes = np.array(bb)
            # sort by xy-coordinated
            ind = np.lexsort((bboxes[:, 0], bboxes[:, 1]))
            bboxes = bboxes[ind]
            lines = lines_from_bboxes(image, bboxes)

            return bboxes, classes, scores, lines, classes
        except Exception as e:
            raise e

    def psm_line(self, image):
        if self.strict_box_segmentation:
            raise Exception("Not implemented : PSM_LINE")
        return self.psm_sparse(image)

    def psm_raw_line(self, image):
        if self.strict_box_segmentation:
            raise Exception("Not implemented : PSM_RAW_LINE")
        return self.psm_sparse(image)

    def psm_multiline(self, image):
        if self.strict_box_segmentation:
            raise Exception("Not implemented : PSM_MULTILINE")
        return self.psm_sparse(image)

    def extract_bounding_boxes(
            self, _id, key, img, psm=PSMode.SPARSE,
            bbox_optimization: Optional[bool] = False,
            bbox_context_aware: Optional[bool] = True,
    ) -> Tuple[Any, Any, Any, Any, Any]:
        if img is None:
            raise Exception("Input image can't be empty")

        if type(img) == PIL.Image.Image:  # convert pil to OpenCV
            img = cv2.cvtColor(np.array(img), cv2.COLOR_RGB2BGR)
            self.logger.warning("PIL image received converting to ndarray")

        if not isinstance(img, np.ndarray):
            raise Exception("Expected image in numpy format")

        try:
            crops_dir, debug_dir, lines_dir, mask_dir = create_dirs(
                self.work_dir, _id, key
            )

            start_time = time.time()
            # deepcopy image so that original is not altered
            image = copy.deepcopy(img)
            lines_bboxes = []

            # Page Segmentation Model
            if psm == PSMode.SPARSE:
                bboxes, polys, scores, lines_bboxes, classes = self.psm_sparse(image, bbox_optimization,
                                                                               bbox_context_aware)
            # elif psm == PSMode.WORD:
            #     bboxes, polys, scores, lines_bboxes, classes = self.psm_word(image_norm)
            elif psm == PSMode.LINE:
                bboxes, polys, scores, lines_bboxes, classes = self.psm_line(image)
            elif psm == PSMode.MULTI_LINE:
                bboxes, polys, scores, lines_bboxes, classes = self.psm_multiline(image)
            elif psm == PSMode.RAW_LINE or psm == PSMode.WORD:
                # NOTE: Semantics have changed and now both RAW_LINE and WORD are same
                # this needs to be handled better, there is no need to have the segmentation for RAW_LINES
                # as we treat the whole line as BBOX
                # bboxes, polys, score_text = self.psm_raw_line(image_norm)
                rect_from_poly = []
                fragments = []
                rect_line_numbers = []
                prediction_result = dict()

                # x, y, w, h = box
                w = image.shape[1]
                h = image.shape[0]
                rect_from_poly.append([0, 0, w, h])
                fragments.append(image)
                rect_line_numbers.append(0)

                return (
                    rect_from_poly,
                    fragments,
                    rect_line_numbers,
                    prediction_result,
                    lines_bboxes,
                )
            else:
                raise Exception(f"PSM mode not supported : {psm}")

            prediction_result = dict()
            prediction_result["bboxes"] = bboxes
            prediction_result["polys"] = bboxes
            prediction_result["scores"] = scores
            prediction_result["heatmap"] = None

            debug_image = False
            if debug_image:
                pil_image = Image.new(
                    "RGB", (image.shape[1], image.shape[0]), color=(0, 255, 0, 0)
                )

            rect_from_poly = []
            rect_line_numbers = []
            fragments = []

            for i in range(len(bboxes)):
                # Adjust box from (xmin, ymin, xmax, ymax) -> (x, y, w, h)
                box = np.array(bboxes[i]).astype(np.int32)
                x0, y0, x1, y1 = box
                w = x1 - x0
                h = y1 - y0
                box_adj = [x0, y0, w, h]

                # self.logger.debug(f" index = {i} box_adj = {box_adj}  : {h} , {w}  > {box}")
                # Class 0 == Text
                if classes[i] == 0:
                    snippet = img[y0: y0 + h, x0: x0 + w:]
                    line_number = find_line_number(lines_bboxes, box_adj)
                    fragments.append(snippet)
                    rect_from_poly.append(box_adj)
                    rect_line_numbers.append(line_number)

                    # After normalization image is in 0-1 range
                    # snippet = (snippet * 255).astype(np.uint8)
                    if debug_image:
                        paste_fragment(pil_image, snippet, (x0, y0))

            if debug_image:
                savepath = os.path.join(debug_dir, f"{key}_txt_overlay.jpg")
                pil_image.save(savepath, format="JPEG", subsampling=0, quality=100)

                cv_img = cv2.cvtColor(np.array(pil_image), cv2.COLOR_RGB2BGR)
                stacked = np.hstack((cv_img, img))

                save_path = os.path.join(debug_dir, f"{key}_stacked.png")
                imwrite(save_path, stacked)

            stop_time = time.time()
            eval_time = round((stop_time - start_time) * 1000, 2)

            # metrics.add_time('HandlerTime', round(
            #     (stop_time - start_time) * 1000, 2), None, 'ms')

            # we can't return np.array here as t the 'fragments' will throw an error
            # ValueError: could not broadcast input array from shape (42,77,3) into shape (42,)
            return (
                rect_from_poly,
                fragments,
                rect_line_numbers,
                prediction_result,
                lines_bboxes,
            )

        except Exception as ex:
            raise ex<|MERGE_RESOLUTION|>--- conflicted
+++ resolved
@@ -218,13 +218,8 @@
     # Transform source image to gray if it is not already
     gray = cv2.cvtColor(frame, cv2.COLOR_BGR2GRAY)
 
-<<<<<<< HEAD
-    content_aware = False
-    
-=======
     # with content aware we will apply more aggressive crop method to remove the background
     # there is a trade off here, we will lose some content but we will also remove the background
->>>>>>> 979961ac
     if content_aware:
         # apply division normalization to preprocess the image
         blur = cv2.GaussianBlur(gray, (5, 5), sigmaX=0, sigmaY=0)
