--- conflicted
+++ resolved
@@ -360,7 +360,6 @@
 
         with torch.inference_mode():
             with torch.no_grad():  # https://github.com/sphinx-doc/sphinx/issues/4258
-<<<<<<< HEAD
                 try:
                     # clear cache
                     # Apply pre-processing to image.
@@ -370,47 +369,11 @@
                     height, width = original_image.shape[:2]
                     image = self.aug.get_transform(original_image).apply_image(
                         original_image
-=======
-                # Apply pre-processing to image.
-                if self.input_format == "RGB":
-                    # whether the model expects BGR inputs or RGB
-                    original_image = original_image[:, :, ::-1]
-                height, width = original_image.shape[:2]
-                image = self.aug.get_transform(original_image).apply_image(
-                    original_image
-                )
-                image = torch.as_tensor(
-                    image.astype("float32").transpose(2, 0, 1),
-                    device=self.cfg.MODEL.DEVICE,
-                )
-                if self.half_precision:
-                    image = image.half()
-
-                inputs = {"image": image, "height": height, "width": width}
-                if self.profiler_enabled:
-                    with profile(
-                        activities=[ProfilerActivity.CPU, ProfilerActivity.CUDA],
-                        with_stack=True,
-                        profile_memory=True,
-                    ) as prof:
-                        predictions = self.model([inputs])[0]
-
-                    # Print aggregated stats
-                    print(
-                        prof.key_averages(group_by_stack_n=5).table(
-                            sort_by="self_cuda_time_total", row_limit=2
-                        )
-                    )
-                    prof.export_stacks(
-                        os.path.expanduser("~/tmp/cuda-profiler/profiler_stacks.txt"),
-                        "self_cuda_time_total",
->>>>>>> 1d7de69f
                     )
                     image = torch.as_tensor(
                         image.astype("float32").transpose(2, 0, 1),
                         device=self.cfg.MODEL.DEVICE,
                     )
-<<<<<<< HEAD
                     if self.half_precision:
                         image = image.half()
                     # image.to(self.cfg.MODEL.DEVICE)
@@ -455,24 +418,7 @@
                         raise e
                 finally:
                     torch_gc()
-=======
-                else:
-                    predictions = self.model([inputs])[0]
-
-                del inputs
-                return predictions
-        except RuntimeError as e:
-            if "out of memory" in str(e) and not raise_oom:
-                log_oom(e)
-                for p in self.model.parameters():
-                    if p.grad is not None:
-                        del p.grad
-                if hasattr(torch.cuda, "empty_cache"):
-                    torch_gc()
-                return self.invoke_model(original_image, raise_oom=True)
-            else:
-                raise e
->>>>>>> 1d7de69f
+
 
     def optimize_model(self, model: nn.Module) -> Callable | Module:
         """Optimizes the model for inference. This method is called by the __init__ method."""
