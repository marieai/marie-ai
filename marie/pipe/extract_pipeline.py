--- conflicted
+++ resolved
@@ -7,7 +7,6 @@
 from typing import List, Optional, Union
 
 import numpy as np
-import torch
 from docarray import DocList
 from PIL import Image
 
@@ -15,6 +14,7 @@
 from marie.common.file_io import get_file_count
 from marie.excepts import BadConfigSource
 from marie.logging.logger import MarieLogger
+from marie.models.utils import initialize_device_settings
 from marie.ocr import CoordinateFormat
 from marie.ocr.util import get_known_ocr_engines, get_words_and_boxes
 from marie.pipe import (
@@ -25,28 +25,22 @@
 )
 from marie.pipe.components import (
     burst_frames,
-<<<<<<< HEAD
-    get_known_ocr_engines,
     load_pipeline,
-=======
->>>>>>> 4dd42f07
     ocr_frames,
     reload_pipeline,
     restore_assets,
     s3_asset_path,
-    setup_classifiers,
-    setup_indexers,
     setup_overlay,
     split_filename,
     store_assets,
     store_metadata,
 )
+from marie.pipe.voting import ClassificationResult, get_voting_strategy
 from marie.renderer import PdfRenderer, TextRenderer
 from marie.renderer.adlib_renderer import AdlibRenderer
 from marie.renderer.blob_renderer import BlobRenderer
 from marie.utils.docs import docs_from_image, frames_from_file
 from marie.utils.image_utils import hash_frames_fast
-from marie.utils.json import store_json_object
 from marie.utils.tiff_ops import merge_tiff, save_frame_as_tiff_g4
 from marie.utils.utils import ensure_exists
 from marie.utils.zip_ops import merge_zip
@@ -85,25 +79,19 @@
         self,
         pipelines_config: List[dict[str, any]] = None,
         cuda: bool = True,
+        device: Optional[str] = "cuda",
+        silence_exceptions: bool = False,
         **kwargs,
     ) -> None:
         super().__init__(**kwargs)
         self.show_error = True  # show prediction errors
-        # sometimes we have CUDA/GPU support but want to only use CPU
-        use_cuda = torch.cuda.is_available()
-        if os.environ.get("MARIE_DISABLE_CUDA"):
-            use_cuda = False
-
-        # device = pipelines_config.get("device", "cpu" if not use_cuda else "cuda")
-        device = "cpu" if not use_cuda else "cuda"
-        if device == "cuda" and not use_cuda:
-            device = "cpu"
-
+        self.logger = MarieLogger(context=self.__class__.__name__)
         self.load_pipeline = types.MethodType(load_pipeline, self)
+
+        self.pipelines_config = pipelines_config
         self.reload_pipeline = types.MethodType(reload_pipeline, self)
-        self.pipelines_config = pipelines_config
-        self.logger = MarieLogger(context=self.__class__.__name__)
         self.default_pipeline_config = None
+        self.silence_exceptions = silence_exceptions
 
         for conf in pipelines_config:
             conf = conf["pipeline"]
@@ -117,14 +105,29 @@
         if self.default_pipeline_config is None:
             raise BadConfigSource("Invalid pipeline configuration, default not found")
 
+        # sometimes we have CUDA/GPU support but want to only use CPU
+        resolved_devices, _ = initialize_device_settings(
+            devices=[device], use_cuda=True, multi_gpu=False
+        )
+        if len(resolved_devices) > 1:
+            self.logger.warning(
+                "Multiple devices are not supported in %s inference, using the first device %s.",
+                self.__class__.__name__,
+                resolved_devices[0],
+            )
+        self.device = resolved_devices[0]
+        has_cuda = True if self.device.type.startswith("cuda") else False
+
         self.overlay_processor = setup_overlay(self.default_pipeline_config)
-        self.ocr_engines = get_known_ocr_engines(device=device)
+        self.ocr_engines = get_known_ocr_engines(device=device, engine="default")
 
         (
             self.pipeline_name,
             self.classifier_groups,
             self.document_indexers,
-        ) = self.load_pipeline(self.default_pipeline_config)
+        ) = self.load_pipeline(
+            self.default_pipeline_config, self.ocr_engines["default"]
+        )
 
         self.logger.info(
             f"Loaded classifiers : {len(self.classifier_groups)},  {self.classifier_groups.keys()}"
@@ -269,13 +272,13 @@
 
         # burst frames into individual images
         burst_frames(ref_id, frames, root_asset_dir)
-
         clean_frames = self.segment(
             ref_id, frames, root_asset_dir, enabled=page_cleaner_enabled
         )
         ocr_results = ocr_frames(self.ocr_engines, ref_id, clean_frames, root_asset_dir)
         metadata["ocr"] = ocr_results
         metadata["classifications"] = []
+        metadata["indexers"] = []
 
         # Extract and Classify now done in groups
         for group, classifier_group in self.classifier_groups.items():
@@ -283,6 +286,7 @@
                 f"Loaded extract pipeline/group : {self.pipeline_name}, {group}"
             )
             document_classifiers = classifier_group["classifiers"]
+            sub_classifiers = classifier_group["sub_classifiers"]
             post_processing_pipeline = []
 
             if page_classifier_enabled:
@@ -302,14 +306,22 @@
                 )
 
             results = self.execute_pipeline(
-                post_processing_pipeline, frames, ocr_results, metadata
+                post_processing_pipeline, sub_classifiers, frames, ocr_results
             )
             metadata["classifications"].append(
-                {"group": group, "classification": results}
-            )
-
-        if "page_classifier" in metadata:
-            del metadata["page_classifier"]
+                {
+                    "group": group,
+                    "classification": results["classifier"]
+                    if "classifier" in results
+                    else {},
+                }
+            )
+            metadata["indexers"].append(
+                {
+                    "group": group,
+                    "indexer": results["indexer"] if "indexer" in results else {},
+                }
+            )
 
         # TODO : Convert to execution pipeline
         self.render_pdf(ref_id, frames, ocr_results, root_asset_dir)
@@ -556,13 +568,12 @@
     def execute_pipeline(
         self,
         processing_pipeline: List[PipelineComponent],
+        sub_classifiers: dict[str, any],
         frames: List,
         ocr_results: dict,
-        metadata: dict,
+        # metadata: dict,
     ):
-        """Execute the post processing pipeline
-        TODO : This is temporary, we need to make this configurable
-        """
+        """Execute the post processing pipeline"""
         words = []
         boxes = []
         documents = docs_from_image(frames)
@@ -577,7 +588,7 @@
         assert len(words) == len(boxes)
 
         context = PipelineContext(pipeline_id="post_processing_pipeline")
-        context["metadata"] = metadata
+        context["metadata"] = {}  # metadata
 
         for pipe in processing_pipeline:
             try:
@@ -594,44 +605,95 @@
 
         # TODO : This is temporary, we need to make this configurable
         self.logger.info("### ClassificationPipeline results")
-        self.logger.info(context["metadata"]["page_classifier"])
-
-        page_classifier = context["metadata"]["page_classifier"]
-
-        # Pivot the results to make it easier to work with by page
-        class_by_page = {}
-        for idx, page_classifier_result in enumerate(page_classifier):
-            classifier = page_classifier_result["classifier"]
-            for detail in page_classifier_result["details"]:
+        self.logger.info(context["metadata"])
+
+        page_indexer_meta = (
+            context["metadata"]["page_indexer"]
+            if "page_indexer" in context["metadata"]
+            else []
+        )
+        page_classifier_meta = (
+            context["metadata"]["page_classifier"]
+            if "page_classifier" in context["metadata"]
+            else []
+        )
+
+        for idx, page_result in enumerate(page_classifier_meta):
+            for detail in page_result["details"]:
                 page = int(detail["page"])
-                if page not in class_by_page:
-                    class_by_page[page] = []
-                detail["classifier"] = classifier
-                class_by_page[page].append(detail)
-
-        # calculate max score for each page by max score
+                classification = detail["classification"]
+                filtered_classifiers = {}
+
+                for key, val in sub_classifiers.items():
+                    fileter_config = val["filter"]
+                    filter_type = fileter_config["type"]
+                    filter_pattern = fileter_config["pattern"]
+
+                    if filter_type == "exact" and classification == filter_pattern:
+                        self.logger.info(f"Adding sub-classifier : {key}")
+                        filtered_classifiers[key] = val
+
+                if filtered_classifiers:
+                    self.logger.info(
+                        f"Filtered classifiers : {filtered_classifiers.keys()}"
+                    )
+                    sub_classifier_pipeline = ClassifierPipelineComponent(
+                        name="sub_classifier_pipeline",
+                        document_classifiers=filtered_classifiers,
+                    )
+
+                    ctx = PipelineContext(pipeline_id="sub_classification_pipeline")
+                    ctx["metadata"] = {}
+                    pipe_results = sub_classifier_pipeline.run(
+                        documents[page : page + 1],
+                        ctx,
+                        words=[words[page]],
+                        boxes=[boxes[page]],
+                    )
+                    detail["sub_classifier"] = ctx["metadata"]["page_classifier"]
+
+        # TODO : Read from config
+        # Classification strategy: max_score, max_votes, max_score_with_diff
+        prediction_agent = "majority"
+        tie_break_policy = "best_with_diff"
+        voter = get_voting_strategy(prediction_agent, tie_break_policy, max_diff=0.25)
+
+        class_by_page = self.group_results_by_page("classifier", page_classifier_meta)
         score_by_page = {}
         for page, details in class_by_page.items():
-            max_score = 0.0
-            for detail in details:
-                if page not in score_by_page:
-                    score_by_page[page] = {}
-
-                score = float(detail["score"])
-                if score >= max_score:
-                    max_score = score
-                    score_by_page[page] = detail
-                    del detail["page"]
-
-        results = {
-            "strategy": "max_score",
+            score_by_page[page] = voter([ClassificationResult(**x) for x in details])
+
+        classifier_results = {
+            "strategy": prediction_agent,
+            "tie_break_policy": tie_break_policy,
             "pages": {},
         }
 
         for page in list(class_by_page.keys()):
-            results["pages"][page] = {
+            classifier_results["pages"][page] = {
                 "details": class_by_page[page],
                 "best": score_by_page[page],
             }
 
-        return results+        # Indexer results
+        indexer_by_page = self.group_results_by_page("indexer", page_indexer_meta)
+        indexer_results = {"strategy": "default", "pages": {}}
+
+        for page in list(indexer_by_page.keys()):
+            indexer_results["pages"][page] = {"details": indexer_by_page[page]}
+
+        return {"classifier": classifier_results, "indexer": indexer_results}
+
+    def group_results_by_page(self, group_key: str, page_meta: List[dict[str, any]]):
+        """Group the results by page"""
+        group_by_page = {}
+        for idx, page_result in enumerate(page_meta):
+            indexer = page_result[group_key]
+            for detail in page_result["details"]:
+                page = int(detail["page"])
+                if page not in group_by_page:
+                    group_by_page[page] = []
+                detail[group_key] = indexer
+                group_by_page[page].append(detail)
+
+        return group_by_page