--- conflicted
+++ resolved
@@ -61,16 +61,12 @@
       policy text,
       dependencies JSONB DEFAULT '[]'::jsonb,
       dag_id uuid not null,
-<<<<<<< HEAD
-      job_level integer not null default(0)
-=======
       job_level integer not null default(0),
       duration interval,
       sla_interval interval,
       soft_sla timestamp with time zone,
       hard_sla timestamp with time zone,
       sla_miss_logged boolean not null default false
->>>>>>> f76631f7
      -- CONSTRAINT job_pkey PRIMARY KEY (name, id) -- adde via partition
     ) 
     PARTITION BY LIST (name)
