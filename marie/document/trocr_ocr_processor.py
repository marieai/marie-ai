--- conflicted
+++ resolved
@@ -196,9 +196,6 @@
         **kwargs,
     ) -> None:
         super().__init__(work_dir, cuda, **kwargs)
-<<<<<<< HEAD
-        model_path = os.path.join(models_dir, "trocr-large-printed.pt")
-=======
         model_path = os.path.join(__model_path__, "trocr", "trocr-large-printed.pt")
         if model_name_or_path:
             registry_kwargs = {
@@ -215,7 +212,6 @@
             logger.info(f"Resolved model : {model_name_or_path}")
             model_path = model_name_or_path
 
->>>>>>> b7f69952
         logger.info(f"TROCR ICR processor [cuda={cuda}] : {model_path}")
         if not os.path.exists(model_path):
             raise FileNotFoundError(f"File not found : {model_path}")
