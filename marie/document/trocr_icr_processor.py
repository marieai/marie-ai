import math
import os
import time
import traceback
import typing
from typing import Any, Dict, List, Tuple

import fairseq
import torch
import torch.utils.data
import torchvision.transforms as transforms
from PIL import Image
from fairseq import utils
from fairseq_cli import generate
from torchvision.transforms import Compose, InterpolationMode

from marie.constants import __model_path__
from marie.document.icr_processor import IcrProcessor
from marie.lang import Object
from marie.logging.predefined import default_logger
from marie.models.icr.memory_dataset import MemoryDataset
from marie.timer import Timer
from marie.utils.utils import batchify


# required to register text_recognition
from marie.models.unilm.trocr.task import TextRecognitionTask

faux_t = TextRecognitionTask
logger = default_logger


# @Timer(text="init in {:.4f} seconds")
def init(model_path, beam=5, device="") -> Tuple[Any, Any, Any, Any, Any, Compose, str]:
    # Need this or we will get error indicating that Task is not registered
    # Currently, there is no support for mix precision(fp16) evaluation on CPU
    # https://github.com/pytorch/pytorch/issues/23377

    fp16 = True
    bp16 = True
    if device == "cpu":
        fp16 = False

    decoder_pretrained: typing.Union[str, None] = os.path.join(
        __model_path__, "assets", "gpt2_with_mask.dict.txt"
    )

    if not os.path.exists(decoder_pretrained):
        logger.warning("decoder_pretrained is null, defaulting to download ")
        decoder_pretrained = None
    else:
        decoder_pretrained = f"{decoder_pretrained}"
        # decoder_pretrained = f"file://{decoder_pretrained}"

    # FileNotFoundError: [Errno 2] No such file or directory when using decoder_pretrained
    # decoder_pretrained = None
    model, cfg, inference_task = fairseq.checkpoint_utils.load_model_ensemble_and_task(
        [model_path],
        arg_overrides={
            "beam": beam,
            "task": "text_recognition",
            "data": "",
            "fp16": fp16,
            "bp16": bp16,
            "dict_path_or_url": decoder_pretrained  # We are loading models from a local-path
            # "decoder_pretrained": None,
        },
    )

    m = model[0]
    m.eval()

    # https://github.com/pytorch/pytorch/issues/23377
    if fp16:
        m.half().to(device)
    else:
        m.to(device)

    # try to compile the model with torch.compile
    if False:
        try:
            # Optimize model for Inference time
            print("**** COMPILING TROCR Model***")
            import torch._dynamo as dynamo

            # frozen_mod = torch.jit.optimize_for_inference(
            #     torch.jit.script(m.eval())
            # )
            # print(frozen_mod)

            model[0] = torch.compile(
                m,
                mode="max-autotune",
                fullgraph=True,
                # backend="onnxrt",
                backend="cudagraphs",
            )
            print("**** COMPILED TROCR ***")
        except Exception as e:
            raise e
            logger.error(f"Failed to compile model : {e}")

    img_transform = transforms.Compose(
        [
            transforms.Resize((384, 384), interpolation=InterpolationMode.BICUBIC),
            # transforms.Resize((384, 384), interpolation=InterpolationMode.LANCZOS),
            transforms.ToTensor(),
            transforms.Normalize(0.5, 0.5),
        ]
    )

    generator = inference_task.build_generator(
        model,
        cfg.generation,
        extra_gen_cls_kwargs={
            "lm_model": None,
            "lm_weight": None,
        },
    )

    bpe = inference_task.build_bpe(cfg.bpe)

    return model, cfg, inference_task, generator, bpe, img_transform, device


def preprocess_image(image, img_transform, device):
    im = image.convert("RGB").resize((384, 384), Image.BICUBIC)
    # this causes an error when batching due to the shape in deit.py
    # def forward(self, x):
    #     B, C, H, W = x.shape
    #

    # im = img_transform(im).unsqueeze(0).to(device).float()
    im = img_transform(im).to(device).float()
    return im


# @Timer(text="Aug in {:.4f} seconds")
def preprocess_samples(src_images, img_transform, device):
    images = []
    for image in src_images:
        im = preprocess_image(image, img_transform, device)
        images.append(im)

    images = torch.stack(images, dim=0)
    sample = {
        "net_input": {"imgs": images},
    }

    return sample


# @Timer(text="Text in {:.4f} seconds")
def get_text(cfg, task, generator, model, samples, bpe):

    results = task.inference_step(
        generator, model, samples, prefix_tokens=None, constraints=None
    )

    predictions = []
    scores = []
    # https://fairseq.readthedocs.io/en/latest/getting_started.html
    # https://github.com/facebookresearch/fairseq/blob/main/fairseq/sequence_scorer.py
    # https://github.com/facebookresearch/fairseq/blob/4f618a758ccd6b1924508ccbfb32eaacc3ea11c5/fairseq_cli/generate.py#L215-L221
    # https://stackoverflow.com/questions/60765496/how-to-interpret-the-p-numbers-that-fairseq-generate-produces

    for i in range(len(results)):
        decoder_output = results[i][0]  # top1
        # P is the positional score per token position
        output_score = decoder_output["score"]
        score = torch.exp(output_score)
        score = round(score.cpu().detach().numpy().item(), 6)

        hypo_tokens, hypo_str, alignment = utils.post_process_prediction(
            hypo_tokens=decoder_output["tokens"].int().cpu(),
            src_str="",
            alignment=decoder_output["alignment"],
            align_dict=None,
            tgt_dict=model[0].decoder.dictionary,
            remove_bpe=cfg.common_eval.post_process,
            extra_symbols_to_ignore=generate.get_symbols_to_strip_from_output(
                generator
            ),
        )

        detok_hypo_str = bpe.decode(hypo_str)
        predictions.append(detok_hypo_str)
        scores.append(score)

        logger.debug(f"score : {output_score}, {score}  : {detok_hypo_str}")

    return predictions, scores


class TrOcrIcrProcessor(IcrProcessor):
    def __init__(
        self,
        work_dir: str = "/tmp/icr",
        models_dir: str = os.path.join(__model_path__, "trocr"),
        cuda: bool = True,
        **kwargs,
    ) -> None:
        super().__init__(work_dir, cuda, **kwargs)

        model_path = os.path.join(models_dir, "trocr-large-printed.pt")
        logger.info(f"TROCR ICR processor [cuda={cuda}] : {model_path}")

        if not os.path.exists(model_path):
            raise Exception(f"File not found : {model_path}")

        # device = "cuda" if torch.cuda.is_available() else "cpu"
        # device = "cpu"
        if cuda and not torch.cuda.is_available():
            raise Exception("CUDA specified but no cuda devices found ")

        device = "cuda" if cuda else "cpu"

        start = time.time()
        beam = 5
        (
            self.model,
            self.cfg,
            self.task,
            self.generator,
            self.bpe,
            self.img_transform,
            self.device,
        ) = init(model_path, beam, device)
        logger.info("Model load elapsed: %s" % (time.time() - start))

        opt = Object()
        opt.rgb = True
        self.opt = opt

    def recognize_from_fragments(self, src_images, **kwargs) -> List[Dict[str, any]]:
        start = time.time()

        # get CUDA total available memory and calculate batch size
        # https://discuss.pytorch.org/t/how-to-check-available-memory-in-pytorch/257/2
        def get_free_memory():
            if torch.cuda.is_available():
                return torch.cuda.get_device_properties(0).total_memory
            else:
                return 0

        free_memory = get_free_memory()
        batch_size = 32
        if free_memory > 0:
            # batch_size = int(free_memory / 3e9 * 64)
            batch_size = int(free_memory / 8e9 * 32)  # ~100 @ 24GB
        logger.debug(f"Free memory : {free_memory}, batch_size : {batch_size}")
<<<<<<< HEAD
=======
        # batch_size = 256
>>>>>>> b5fd8c37
        result = self.__recognize_from_fragments(src_images, batch_size, **kwargs)
        logger.debug("Fragments time : %s" % (time.time() - start))
        return result

    @torch.no_grad()
    def __recognize_from_fragments(
        self, src_images, batch_size=32, **kwargs
    ) -> List[Dict[str, any]]:
        """Recognize text from image fragments synchronously.

        Args:
            src_images: A list of input images, supplied as numpy arrays with shape
                (H, W, 3).
        """

        # batch_size = 64  # 64 16GB
        # batch_size = 98  # 98 24GB
        # batch_size = 128  # 98 24GB

        size = len(src_images)
        total_batches = math.ceil(size / batch_size)

        logger.debug(
            f"ICR processing : recognize_from_boxes [items, batch_size, batches] :{size}, {batch_size}, {total_batches} "
        )

        try:
            opt = self.opt
            results = []
            start = time.time()

            for i, batch in enumerate(batchify(src_images, batch_size)):
                eval_data = MemoryDataset(images=batch, opt=opt)
                batch_start = time.time()

                images = [img for img, img_name in eval_data]
                samples = preprocess_samples(images, self.img_transform, self.device)
                predictions, scores = get_text(
                    self.cfg, self.task, self.generator, self.model, samples, self.bpe
                )

                for k in range(len(predictions)):
                    text = predictions[k]
                    score = scores[k]
                    _, img_name = eval_data[k]
                    confidence = round(score, 4)
                    row = {"confidence": confidence, "id": img_name, "text": text}
                    results.append(row)
                    logger.debug(f"results : {row}")

                logger.info(
                    "Batch time [%s, %s]: %s"
                    % (i, len(batch), time.time() - batch_start)
                )
            logger.info("ICR Time elapsed: %s" % (time.time() - start))
        except Exception as ex:
            print(traceback.format_exc())
            raise ex
        return results<|MERGE_RESOLUTION|>--- conflicted
+++ resolved
@@ -249,10 +249,7 @@
             # batch_size = int(free_memory / 3e9 * 64)
             batch_size = int(free_memory / 8e9 * 32)  # ~100 @ 24GB
         logger.debug(f"Free memory : {free_memory}, batch_size : {batch_size}")
-<<<<<<< HEAD
-=======
         # batch_size = 256
->>>>>>> b5fd8c37
         result = self.__recognize_from_fragments(src_images, batch_size, **kwargs)
         logger.debug("Fragments time : %s" % (time.time() - start))
         return result
