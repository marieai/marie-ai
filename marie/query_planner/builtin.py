from marie.logging_core.predefined import default_logger as logger
from marie.query_planner.base import QueryPlanRegistry
from marie.query_planner.model import QueryPlannersConf
from marie.query_planner.ocr_planner import PLAN_ID as EXTRACT_PLAN_ID
from marie.query_planner.ocr_planner import query_planner_extract

# from marie.query_planner.planners.corr.corr_planner import PLAN_ID as CORR_PLAN_ID
# from marie.query_planner.planners.corr.corr_planner import query_planner_corr


def register_from_module(planner_module: str) -> None:
    """
    Registers a planner from the specified module.

    :param planner_module: The name of the module to register the planner from.
    :type planner_module: str
    :return: None
    """
    return QueryPlanRegistry.register_from_module(planner_module)


def register_all_known_planners(query_planners_conf: QueryPlannersConf):
    """
    Registers all known query planners in the QueryPlanRegistry.
    Query Planners are effectivery DAGS(Directed Acyclic Graph) definitions.

    This function is responsible for registering all the available query
    planners to the QueryPlanRegistry using their specific identifiers and
    corresponding implementations. It ensures that the planners are
    available to be used in the query execution framework.

    Additionally, dynamically loads and registers query planners from
    external modules based on their identifiers, and supports loading
    planners from wheel packages with persistent directory watching.

    :param query_planners_conf: Configuration containing planner modules and wheel settings
    :return: None
    """
    logger.info("Registering all known planners")
<<<<<<< HEAD
    QueryPlanRegistry.register(EXTRACT_PLAN_ID, query_planner_extract)
    # QueryPlanRegistry.register(CORR_PLAN_ID, query_planner_corr)

    logger.info(f"Registering {len(query_planners_conf.planners)} planners...")
    for planner in query_planners_conf.planners:
        logger.info(f"Registering planner: {planner.name} from {planner.py_module}")
        planner_module = planner.py_module
        try:
            register_from_module(planner_module)
        except ImportError as e:
            logger.warning(f"Error importing {planner_module}: {e}")

    # TODO : This needs to load from CONFIG
    planner_modules = [
        "grapnel_g5.query.tid_100985.query",
        "grapnel_g5.query.tid_121880.query",
        "marie.query_planner.planners.corr.corr_planner",
    ]
=======

    # Register built-in planners
    QueryPlanRegistry.register(EXTRACT_PLAN_ID, query_planner_extract)
>>>>>>> 0a6a01ae

    # Initialize from configuration with wheel support
    result = QueryPlanRegistry.initialize_from_config(query_planners_conf)

    # Log results
    logger.info(f"Planner initialization results:")
    logger.info(f"  Loaded modules: {result['loaded']}")
    logger.info(f"  Failed modules: {result['failed']}")
    logger.info(f"  Wheel results: {result['wheel_results']}")
    logger.info(f"  Total planners: {result['total_planners']}")

    # Log all discovered planners
    logger.info("Discovered all known query planners")
    planners = QueryPlanRegistry.list_planners()
    for planner in planners:
        logger.info(f" - {planner}")<|MERGE_RESOLUTION|>--- conflicted
+++ resolved
@@ -3,9 +3,6 @@
 from marie.query_planner.model import QueryPlannersConf
 from marie.query_planner.ocr_planner import PLAN_ID as EXTRACT_PLAN_ID
 from marie.query_planner.ocr_planner import query_planner_extract
-
-# from marie.query_planner.planners.corr.corr_planner import PLAN_ID as CORR_PLAN_ID
-# from marie.query_planner.planners.corr.corr_planner import query_planner_corr
 
 
 def register_from_module(planner_module: str) -> None:
@@ -37,30 +34,9 @@
     :return: None
     """
     logger.info("Registering all known planners")
-<<<<<<< HEAD
-    QueryPlanRegistry.register(EXTRACT_PLAN_ID, query_planner_extract)
-    # QueryPlanRegistry.register(CORR_PLAN_ID, query_planner_corr)
-
-    logger.info(f"Registering {len(query_planners_conf.planners)} planners...")
-    for planner in query_planners_conf.planners:
-        logger.info(f"Registering planner: {planner.name} from {planner.py_module}")
-        planner_module = planner.py_module
-        try:
-            register_from_module(planner_module)
-        except ImportError as e:
-            logger.warning(f"Error importing {planner_module}: {e}")
-
-    # TODO : This needs to load from CONFIG
-    planner_modules = [
-        "grapnel_g5.query.tid_100985.query",
-        "grapnel_g5.query.tid_121880.query",
-        "marie.query_planner.planners.corr.corr_planner",
-    ]
-=======
 
     # Register built-in planners
     QueryPlanRegistry.register(EXTRACT_PLAN_ID, query_planner_extract)
->>>>>>> 0a6a01ae
 
     # Initialize from configuration with wheel support
     result = QueryPlanRegistry.initialize_from_config(query_planners_conf)
