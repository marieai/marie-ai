import os
from typing import List, Optional, Union

import cv2
import matplotlib.pyplot as plt
import numpy as np
import torch
<<<<<<< HEAD
from patchify import patchify
from sewar.full_ref import rmse
from skimage import metrics
=======
from patchify import patchify, unpatchify
from scipy.spatial import distance
from sewar.full_ref import ergas, mse, psnr, rase, rmse, sam, scc, ssim, uqi, vifp
>>>>>>> 74c41b1b
from torch import nn
from torchvision import models, transforms

from marie.logging.logger import MarieLogger
from marie.models.utils import initialize_device_settings

from ...utils.image_utils import crop_to_content
from ...utils.resize_image import resize_image
from .base import BaseTemplateMatcher
from .dim.DIM import odd
from .dim.feature_extractor_vgg import Featex, apply_DIM


class DeepDimTemplateMatcher(BaseTemplateMatcher):
    """
    Robust Template Matching via Hierarchical Convolutional Features from a Shape Biased CNN
    https://arxiv.org/abs/2007.15817
    """

    def __init__(
        self,
        model_name_or_path: Union[str, os.PathLike],
        model_version: Optional[str] = None,
        use_gpu: bool = True,
        labels: Optional[List[str]] = None,
        batch_size: int = 16,
        use_auth_token: Optional[Union[str, bool]] = None,
        devices: Optional[List[Union[str, "torch.device"]]] = None,
        show_error: Optional[Union[str, bool]] = True,
        **kwargs,
    ):
        """

        :param model_name_or_path: Directory of a saved model or the name of a public model  from the HuggingFace model hub.
        See https://huggingface.co/models for full list of available models.
        :param model_version: The version of model to use from the HuggingFace model hub. Can be tag name, branch name, or commit hash.
        :param use_gpu: Whether to use GPU (if available).
        :param batch_size: Number of Documents to be processed at a time.
        :param use_auth_token: The API token used to download private models from Huggingface.
                               If this parameter is set to `True`, then the token generated when running
                               `transformers-cli login` (stored in ~/.huggingface) will be used.
                               Additional information can be found here
                               https://huggingface.co/transformers/main_classes/model.html#transformers.PreTrainedModel.from_pretrained
        :param devices: List of torch devices (e.g. cuda, cpu, mps) to limit inference to specific devices.
                        A list containing torch device objects and/or strings is supported (For example
                        [torch.device('cuda:0'), "mps", "cuda:1"]). When specifying `use_gpu=False` the devices
                        parameter is not used and a single cpu device is used for inference.
        """
        super().__init__(**kwargs)
        self.logger = MarieLogger(self.__class__.__name__).logger
        self.logger.info(f"Document matcher : {model_name_or_path}")
        self.show_error = show_error  # show prediction errors
        self.batch_size = batch_size
        self.labels = labels
        self.progress_bar = False

        resolved_devices, _ = initialize_device_settings(
            devices=devices, use_cuda=use_gpu, multi_gpu=False
        )
        if len(resolved_devices) > 1:
            self.logger.warning(
                "Multiple devices are not supported in %s inference, using the first device %s.",
                self.__class__.__name__,
                resolved_devices[0],
            )

        self.device = resolved_devices[0]
        self.model = self.load(model_name_or_path)
        self.layers = (0, 5, 7)  # .85/

        self.featex = Featex(
            self.model,
            True,
            layer1=self.layers[0],
            layer2=self.layers[1],
            layer3=self.layers[2],
        )

    def load(self, model_name_or_path: Union[str, os.PathLike]) -> nn.Module:
        # model = models.vgg19(weights=models.vgg.VGG19_Weights.IMAGENET1K_V1)
        model = models.vgg16(weights=models.vgg.VGG16_Weights.IMAGENET1K_V1)
        model = model.features
        model.eval()
        model.to(self.device)

        return model

    def viz_patches(self, patches, filename):
        plt.figure(figsize=(9, 9))
        square_x = patches.shape[1]
        square_y = patches.shape[0]

        ix = 1
        for i in range(square_y):
            for j in range(square_x):
                # specify subplot and turn of axis
                ax = plt.subplot(square_y, square_x, ix)
                ax.set_xticks([])
                ax.set_yticks([])
                # plot
<<<<<<< HEAD
                plt.imshow(patches[i, j, :, :], cmap="gray")
=======
                plt.imshow(patches[i, j, :, :], cmap='gray')
>>>>>>> 74c41b1b
                ix += 1
        # show the figure
        # plt.show()
        plt.savefig(filename)
        plt.close()

    def predict(
        self,
        frame: np.ndarray,
        template_frames: list[np.ndarray],
        template_boxes: list[tuple[int, int, int, int]],
        template_labels: list[str],
        score_threshold: float = 0.9,
        max_overlap: float = 0.5,
        max_objects: int = 1,
        window_size: tuple[int, int] = (384, 128),  # h, w
        region: tuple[int, int, int, int] = None,
        downscale_factor: int = 1,
        batch_size: Optional[int] = None,
    ) -> list[tuple[int, int, int, int]]:

        featex = self.featex
        layer1, layer2, layer3 = self.layers
        image = frame
        image_plot = image.copy()

        for template_raw, template_bbox, template_label in zip(
            template_frames, template_boxes, template_labels
        ):
            print("template_label", template_label)
            print("template_bbox", template_bbox)

            x, y, w, h = [int(round(t)) for t in template_bbox]
            template_plot = cv2.rectangle(
                template_raw.copy(), (x, y), (x + w, y + h), (0, 255, 0), 2
            )

            cv2.imwrite("/tmp/dim/template_plot.png", template_plot)
            image_transform = transforms.Compose(
                [
                    transforms.ToTensor(),
                    transforms.Normalize(
                        mean=[0.485, 0.456, 0.406],
                        std=[0.229, 0.224, 0.225],
                    ),
                ]
            )
            # ensure that the image is in RGB
            if len(image.shape) == 2:
                image = cv2.cvtColor(image, cv2.COLOR_GRAY2RGB)
            # ensure that the template is in RGB
            if len(template_raw.shape) == 2:
                template_raw = cv2.cvtColor(template_raw, cv2.COLOR_GRAY2RGB)

            if image.shape[2] == 2:
                image = cv2.cvtColor(image, cv2.COLOR_GRAY2RGB)
            if template_raw.shape[2] == 2:
                template_raw = cv2.cvtColor(template_raw, cv2.COLOR_GRAY2RGB)

            T_image = image_transform(template_raw.copy()).unsqueeze(0)
            T_search_image = image_transform(image.copy()).unsqueeze(0)

            # Section 4.2 in the paper

            if 0 <= layer1 <= 4:
                a = 1
            if 4 < layer1 <= 9:
                a = 2
            if 9 < layer1 <= 18:
                a = 4
            if 18 < layer1 <= 27:
                a = 8
            if 27 < layer1 <= 36:
                a = 16
            if 0 <= layer3 <= 4:
                b = 1
            if 4 < layer3 <= 9:
                b = 2
            if 9 < layer3 <= 18:
                b = 4
            if 18 < layer3 <= 27:
                b = 8
            if 27 < layer3 <= 36:
                b = 16

            if w * h <= 4000:
                I_feat = featex(T_image)
                SI_feat = featex(T_search_image)
                resize_bbox = [i / a for i in template_bbox]
            else:
                I_feat = featex(T_image, "big")
                SI_feat = featex(T_search_image, "big")
                resize_bbox = [i / b for i in template_bbox]

            print(" ")
            print("Feature extraction done.")
            pad1 = [int(round(t)) for t in (template_bbox[3], template_bbox[2])]
            pad2 = [int(round(t)) for t in (resize_bbox[3], resize_bbox[2])]

            SI_pad = torch.from_numpy(
                np.pad(
                    SI_feat.cpu().numpy(),
                    ((0, 0), (0, 0), (pad2[0], pad2[0]), (pad2[1], pad2[1])),
                    "symmetric",
                )
            )
            similarity = apply_DIM(I_feat, SI_pad, resize_bbox, pad2, pad1, image, 5)
            print("Matching done.")
            print("similarity shape:", similarity.shape)

            ptx, pty = np.where(similarity == np.amax(similarity))
            image_pd = [
                pty[0] + 1 - (odd(template_bbox[2]) - 1) / 2,
                ptx[0] + 1 - (odd(template_bbox[3]) - 1) / 2,
                template_bbox[2],
                template_bbox[3],
            ]
            image_pd = [int(t) for t in image_pd]
            # clip box to image size
            image_pd[0] = max(image_pd[0], 0)
<<<<<<< HEAD
            image_pd[1] = max(image_pd[1], 0)
=======

            print("Predict box:", image_pd)
>>>>>>> 74c41b1b

            # Plotting
            xp, yp, wp, hp = [int(round(t)) for t in image_pd]
            image_plot = cv2.rectangle(
                image_plot,
                (int(xp), int(yp)),
                (int(xp + wp), int(yp + hp)),
                (255, 0, 0),
                2,
            )

            fig, ax = plt.subplots(1, 3, figsize=(20, 5))
            plt.ion()
            ax[0].imshow(template_plot)
            ax[1].imshow(image_plot)
            ax[2].imshow(similarity, "jet")

            plt.savefig("/tmp/dim/results.png")
            plt.pause(0.0001)
            plt.close()

            # get template snippet from template image
            template = template_raw[y : y + h, x : x + w, :]
            pred_snippet = image[
                image_pd[1] : image_pd[1] + h, image_pd[0] : image_pd[0] + w, :
            ]

            image1_gray = cv2.cvtColor(template, cv2.COLOR_BGR2GRAY)
            image2_gray = cv2.cvtColor(pred_snippet, cv2.COLOR_BGR2GRAY)

            # save for debugging
            cv2.imwrite("/tmp/dim/image1_gray.png", image1_gray)
            cv2.imwrite("/tmp/dim/image2_gray.png", image2_gray)
            cv2.imwrite("/tmp/dim/template_raw.png", template_raw)

<<<<<<< HEAD
            k = max_objects  # number of top results to select
=======
            # Calculate SSIM
            p_score = metrics.structural_similarity(image1_gray, image2_gray, full=True)
            print(f"SSIM Score: ", round(p_score[0], 2))

            k = 3  # number of top results to select
>>>>>>> 74c41b1b
            # https://blog.finxter.com/np-argpartition-a-simple-illustrated-guide/
            image_pd_list = []
            max_sim = np.amax(similarity)
            print("max_sim", max_sim)
            region_sim = []

            for i in range(k):
                ptx, pty = np.where(similarity == np.amax(similarity))
                box = [
                    int(pty[0] + 1 - (odd(template_bbox[2]) - 1) / 2),
                    int(ptx[0] + 1 - (odd(template_bbox[3]) - 1) / 2),
                    template_bbox[2],
                    template_bbox[3],
                ]
                # clip box to image size
                box[0] = max(box[0], 0)
                box[1] = max(box[1], 0)
                box[2] = min(box[2], image.shape[1])
                box[3] = min(box[3], image.shape[0])

<<<<<<< HEAD
                sim_area = similarity[
                    box[1] : box[1] + box[3], box[0] : box[0] + box[2]
                ]

                max_sim = 6  # By observation
=======
                print("XXXXXX")
                print("box", box)
                sim_area = similarity[
                    box[1] : box[1] + box[3], box[0] : box[0] + box[2]
                ]
>>>>>>> 74c41b1b
                val = np.amax(sim_area) / max_sim
                region_sim.append(val)
                print("SiM VAL ", val)
                print("-----------")

                similarity[box[1] : box[1] + box[3], box[0] : box[0] + box[2]] = 0
                image_pd_list.append(box)

            # convert to x_min, y_min, x_max, y_max
            image_pd_list = [
                [
                    max(int(round(t[0])), 0),
                    int(round(t[1])),
                    int(round(t[0] + t[2])),
                    int(round(t[1] + t[3])),
                ]
                for t in image_pd_list
            ]

            print("Predict box list:", image_pd_list)
            #  convert to x_min, y_min, w, h
            image_pd_list = [
                [
                    int(round(t[0])),
                    int(round(t[1])),
                    int(round(t[2] - t[0])),
                    int(round(t[3] - t[1])),
                ]
                for t in image_pd_list
            ]

            # image_pd_list = non_max_suppression(np.array(image_pd_list), 0.5)
            print("Predict box list:", image_pd_list)

            output = image.copy()
            template_gray = cv2.cvtColor(template, cv2.COLOR_BGR2GRAY)
            template_gray = template_gray.astype(np.uint8)

            predictions = []

            for idx, image_pd in enumerate(image_pd_list):
                pred_snippet = image[
                    image_pd[1] : image_pd[1] + h, image_pd[0] : image_pd[0] + w, :
                ]

                image2_gray = cv2.cvtColor(pred_snippet, cv2.COLOR_BGR2GRAY)
                image2_gray = crop_to_content(image2_gray, content_aware=True)
                image1_gray = crop_to_content(template_gray, content_aware=True)

                # find the max dimension of the two images and resize the other image to match it
<<<<<<< HEAD
                # we add 16 pixels to the max dimension to ensure that the image does not touch the border
                max_y = int(max(image1_gray.shape[0], image2_gray.shape[0])) + 16
                max_x = int(max(image1_gray.shape[1], image2_gray.shape[1])) + 16
=======
                max_y = int(max(image1_gray.shape[0], image2_gray.shape[0]) * 1.5)
                max_x = int(max(image1_gray.shape[1], image2_gray.shape[1]) * 1.5)
>>>>>>> 74c41b1b

                image1_gray, coord = resize_image(
                    image1_gray,
                    desired_size=(max_y, max_x),
                    color=(255, 255, 255),
                    keep_max_size=False,
                )

                image2_gray, coord = resize_image(
                    image2_gray,
                    desired_size=(max_y, max_x),
                    color=(255, 255, 255),
                    keep_max_size=False,
                )

                stacked = np.hstack((image1_gray, image2_gray))

                # save for debugging
                cv2.imwrite(f"/tmp/dim/image2_gray_{idx}.png", image2_gray)

                # # Calculate SSIM
                blur1 = cv2.GaussianBlur(image1_gray, (7, 7), sigmaX=1.5, sigmaY=1.5)
                blur2 = cv2.GaussianBlur(image2_gray, (7, 7), sigmaX=1.5, sigmaY=1.5)

                # stacked = np.hstack((blur1, blur2))
                cv2.imwrite(f"/tmp/dim/stacked_{idx}.png", stacked)

                org = blur1
                blur = blur2

<<<<<<< HEAD
                patch_size_h = image1_gray.shape[0] // 8
                patch_size_w = image1_gray.shape[1] // 8

                patch_size_h = 16
                patch_size_w = 16

                # ensure that the patch is not larger than the image
                patch_size_h = min(patch_size_h, image1_gray.shape[0])
                patch_size_w = min(patch_size_w, image1_gray.shape[1])

=======
                patch_size_h = image1_gray.shape[0] // 2
                patch_size_w = image1_gray.shape[1] // 2
>>>>>>> 74c41b1b
                patches_t = patchify(
                    blur,
                    (patch_size_h, patch_size_w),
                    step=min(patch_size_h, patch_size_w),
                )
                patches_m = patchify(
                    org,
                    (patch_size_h, patch_size_w),
                    step=min(patch_size_h, patch_size_w),
                )

<<<<<<< HEAD
                print("Patches shape: {}".format(patches_t.shape))
                print("Patches shape: {}".format(patches_m.shape))
=======
                print('Patches shape: {}'.format(patches_t.shape))
                print('Patches shape: {}'.format(patches_m.shape))
>>>>>>> 74c41b1b

                self.viz_patches(patches_t, f"/tmp/dim/patches_t_{idx}.png")
                self.viz_patches(patches_m, f"/tmp/dim/patches_m_{idx}.png")

                square_x = patches_t.shape[1]
                square_y = patches_t.shape[0]

                ix = 1
                s0_total = 0
                s1_total = 0

                for i in range(square_y):
                    for j in range(square_x):
                        p1 = patches_t[i, j, :, :]
                        p2 = patches_m[i, j, :, :]

                        s0 = rmse(p1, p2)  # value between 0 and 255
                        s0 = 1 - s0 / 255  # normalize rmse to 1
                        # s0 = 0

                        s1 = metrics.structural_similarity(
                            p1, p2, full=True, data_range=1
                        )[0]

                        s0_total += max(s0, 0)
                        s1_total += max(s1, 0)

                        # print(f"PP SSIM Score[{idx}]: ", round(s1, 2), s0)
                        ix += 1

                s0_total_norm = s0_total / (square_x * square_y)
                s1_total_norm = s1_total / (square_x * square_y)

                print("s0_total", s0_total)
                print("s1_total", s1_total)
                print("s0_total_norm", s0_total_norm)
                print("s1_total_norm", s1_total_norm)

                sim_val = region_sim[idx]

                score = (s0_total_norm + s1_total_norm) / 2
                score = score * sim_val

                print("score norm : ", score, sim_val)
                score = min(score, 1.0)

                # draw rectangle on image
                cv2.rectangle(
                    output,
                    (image_pd[0], image_pd[1]),
                    (image_pd[0] + image_pd[2], image_pd[1] + image_pd[3]),
                    (0, 255, 0),
                    2,
                )
                # add label
                cv2.putText(
                    output,
                    f"{round(score, 2)}",
                    (image_pd[0], image_pd[1] + image_pd[3] // 2 + 5),
                    cv2.FONT_HERSHEY_SIMPLEX,
                    0.5,
                    (0, 0, 255),
                    1,
                )

                predictions.append(
                    {
                        "bbox": image_pd,
                        "label": template_label,
                        "score": round(score, 3),
                    }
                )
            cv2.imwrite(f"/tmp/dim/output.png", output)
            return predictions


# ref https://stackoverflow.com/questions/77230340/ssim-is-large-but-the-two-images-are-not-similar-at-all
# Binary-image comparison with local-dissimilarity quantification
# https://www.sciencedirect.com/science/article/abs/pii/S0031320307003287<|MERGE_RESOLUTION|>--- conflicted
+++ resolved
@@ -5,15 +5,9 @@
 import matplotlib.pyplot as plt
 import numpy as np
 import torch
-<<<<<<< HEAD
-from patchify import patchify
+from patchify import patchify, unpatchify
 from sewar.full_ref import rmse
 from skimage import metrics
-=======
-from patchify import patchify, unpatchify
-from scipy.spatial import distance
-from sewar.full_ref import ergas, mse, psnr, rase, rmse, sam, scc, ssim, uqi, vifp
->>>>>>> 74c41b1b
 from torch import nn
 from torchvision import models, transforms
 
@@ -114,11 +108,7 @@
                 ax.set_xticks([])
                 ax.set_yticks([])
                 # plot
-<<<<<<< HEAD
                 plt.imshow(patches[i, j, :, :], cmap="gray")
-=======
-                plt.imshow(patches[i, j, :, :], cmap='gray')
->>>>>>> 74c41b1b
                 ix += 1
         # show the figure
         # plt.show()
@@ -239,12 +229,8 @@
             image_pd = [int(t) for t in image_pd]
             # clip box to image size
             image_pd[0] = max(image_pd[0], 0)
-<<<<<<< HEAD
             image_pd[1] = max(image_pd[1], 0)
-=======
-
             print("Predict box:", image_pd)
->>>>>>> 74c41b1b
 
             # Plotting
             xp, yp, wp, hp = [int(round(t)) for t in image_pd]
@@ -280,15 +266,12 @@
             cv2.imwrite("/tmp/dim/image2_gray.png", image2_gray)
             cv2.imwrite("/tmp/dim/template_raw.png", template_raw)
 
-<<<<<<< HEAD
             k = max_objects  # number of top results to select
-=======
             # Calculate SSIM
             p_score = metrics.structural_similarity(image1_gray, image2_gray, full=True)
             print(f"SSIM Score: ", round(p_score[0], 2))
 
             k = 3  # number of top results to select
->>>>>>> 74c41b1b
             # https://blog.finxter.com/np-argpartition-a-simple-illustrated-guide/
             image_pd_list = []
             max_sim = np.amax(similarity)
@@ -309,19 +292,17 @@
                 box[2] = min(box[2], image.shape[1])
                 box[3] = min(box[3], image.shape[0])
 
-<<<<<<< HEAD
                 sim_area = similarity[
                     box[1] : box[1] + box[3], box[0] : box[0] + box[2]
                 ]
 
                 max_sim = 6  # By observation
-=======
                 print("XXXXXX")
                 print("box", box)
                 sim_area = similarity[
                     box[1] : box[1] + box[3], box[0] : box[0] + box[2]
                 ]
->>>>>>> 74c41b1b
+
                 val = np.amax(sim_area) / max_sim
                 region_sim.append(val)
                 print("SiM VAL ", val)
@@ -372,14 +353,9 @@
                 image1_gray = crop_to_content(template_gray, content_aware=True)
 
                 # find the max dimension of the two images and resize the other image to match it
-<<<<<<< HEAD
                 # we add 16 pixels to the max dimension to ensure that the image does not touch the border
                 max_y = int(max(image1_gray.shape[0], image2_gray.shape[0])) + 16
                 max_x = int(max(image1_gray.shape[1], image2_gray.shape[1])) + 16
-=======
-                max_y = int(max(image1_gray.shape[0], image2_gray.shape[0]) * 1.5)
-                max_x = int(max(image1_gray.shape[1], image2_gray.shape[1]) * 1.5)
->>>>>>> 74c41b1b
 
                 image1_gray, coord = resize_image(
                     image1_gray,
@@ -410,7 +386,6 @@
                 org = blur1
                 blur = blur2
 
-<<<<<<< HEAD
                 patch_size_h = image1_gray.shape[0] // 8
                 patch_size_w = image1_gray.shape[1] // 8
 
@@ -421,10 +396,6 @@
                 patch_size_h = min(patch_size_h, image1_gray.shape[0])
                 patch_size_w = min(patch_size_w, image1_gray.shape[1])
 
-=======
-                patch_size_h = image1_gray.shape[0] // 2
-                patch_size_w = image1_gray.shape[1] // 2
->>>>>>> 74c41b1b
                 patches_t = patchify(
                     blur,
                     (patch_size_h, patch_size_w),
@@ -436,13 +407,66 @@
                     step=min(patch_size_h, patch_size_w),
                 )
 
-<<<<<<< HEAD
                 print("Patches shape: {}".format(patches_t.shape))
                 print("Patches shape: {}".format(patches_m.shape))
-=======
-                print('Patches shape: {}'.format(patches_t.shape))
-                print('Patches shape: {}'.format(patches_m.shape))
->>>>>>> 74c41b1b
+
+                self.viz_patches(patches_t, f"/tmp/dim/patches_t_{idx}.png")
+                self.viz_patches(patches_m, f"/tmp/dim/patches_m_{idx}.png")
+
+                square_x = patches_t.shape[1]
+                square_y = patches_t.shape[0]
+
+                ix = 1
+                s0_total = 0
+                s1_total = 0
+
+                for i in range(square_y):
+                    for j in range(square_x):
+                        p1 = patches_t[i, j, :, :]
+                        p2 = patches_m[i, j, :, :]
+
+                        s0 = rmse(p1, p2)  # value between 0 and 255
+                        s0 = 1 - s0 / 255  # normalize rmse to 1
+                        # s0 = 0
+
+                        s1 = metrics.structural_similarity(
+                            p1, p2, full=True, data_range=1
+                        )[0]
+
+                        s0_total += max(s0, 0)
+                        s1_total += max(s1, 0)
+
+                        # print(f"PP SSIM Score[{idx}]: ", round(s1, 2), s0)
+                        ix += 1
+
+                s0_total_norm = s0_total / (square_x * square_y)
+                s1_total_norm = s1_total / (square_x * square_y)
+
+                print("s0_total", s0_total)
+                print("s1_total", s1_total)
+                print("s0_total_norm", s0_total_norm)
+                print("s1_total_norm", s1_total_norm)
+
+                sim_val = region_sim[idx]
+
+                score = (s0_total_norm + s1_total_norm) / 2
+                score = score * sim_val
+
+                patch_size_h = image1_gray.shape[0] // 2
+                patch_size_w = image1_gray.shape[1] // 2
+                patches_t = patchify(
+                    blur,
+                    (patch_size_h, patch_size_w),
+                    step=min(patch_size_h, patch_size_w),
+                )
+                patches_m = patchify(
+                    org,
+                    (patch_size_h, patch_size_w),
+                    step=min(patch_size_h, patch_size_w),
+                )
+
+                print("Patches shape: {}".format(patches_t.shape))
+                print("Patches shape: {}".format(patches_m.shape))
 
                 self.viz_patches(patches_t, f"/tmp/dim/patches_t_{idx}.png")
                 self.viz_patches(patches_m, f"/tmp/dim/patches_m_{idx}.png")
