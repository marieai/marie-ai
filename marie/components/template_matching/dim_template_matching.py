--- conflicted
+++ resolved
@@ -6,12 +6,8 @@
 import numpy as np
 import torch
 from patchify import patchify, unpatchify
-<<<<<<< HEAD
-from sewar.full_ref import rmse
-=======
 from scipy.spatial import distance
 from sewar.full_ref import ergas, mse, psnr, rase, rmse, sam, scc, ssim, uqi, vifp
->>>>>>> 69baa648
 from skimage import metrics
 from torch import nn
 from torchvision import models, transforms
