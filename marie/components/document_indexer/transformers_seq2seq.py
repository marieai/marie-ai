import os
import time
from typing import Any, Callable, List, Optional, Tuple, Union

import numpy as np
import torch
import torch.nn as nn
from docarray import DocList
from PIL import Image
from torch.nn import Module
from transformers import AutoModelForSeq2SeqLM, AutoTokenizer

from marie.constants import __marie_home__, __model_path__
from marie.executor.ner.utils import normalize_bbox, visualize_prediction
from marie.logging_core.logger import MarieLogger
from marie.models.utils import initialize_device_settings

from ...api.docs import BatchableMarieDoc, MarieDoc
from ...ocr import OcrEngine
from ...registry.model_registry import ModelRegistry
from ...utils.docs import convert_frames, frames_from_docs
from ...utils.image_utils import hash_frames_fast
from ...utils.json import load_json_file, store_json_object
from ...utils.utils import ensure_exists
from .base import BaseDocumentIndexer

MAX_SOURCE_LENGTH = 1024
MAX_TARGET_LENGTH = 512


class TransformersSeq2SeqDocumentIndexer(BaseDocumentIndexer):
    """
    Transformer based model for relation extraction. This model is based on the following paper:
    https://arxiv.org/pdf/2305.05003
    """

    def __init__(
        self,
        model_name_or_path: Union[str, os.PathLike],
        model_version: Optional[str] = None,
        use_gpu: bool = True,
        top_k: Optional[int] = 1,
        task: str = "transformers-document-indexer",
        batch_size: int = 16,
        use_auth_token: Optional[Union[str, bool]] = None,
        devices: Optional[List[Union[str, "torch.device"]]] = None,
        show_error: Optional[Union[str, bool]] = True,
        ocr_engine: Optional[OcrEngine] = None,
        **kwargs,
    ):
        """
        Initializes the document indexer for Named Entity Extraction.

        :param model_name_or_path: The name or path of the model to be used.
        :param model_version: The version of the model. Defaults to None.
        :param use_gpu: Whether to use GPU for processing. Defaults to True.
        :param top_k: The number of top results to return. Defaults to 1.
        :param task: The task to be performed. Defaults to "transformers-document-indexer".
        :param batch_size: The size of the batch to be processed. Defaults to 16.
        :param use_auth_token: The authentication token to be used. Defaults to None.
        :param devices: The devices to be used for processing. Defaults to None.
        :param show_error: Whether to show errors. Defaults to True.
        :param ocr_engine: The OCR engine to be used. Defaults to None, in which case the default OCR engine is used.
        :param kwargs: Additional keyword arguments.
        :returns: None
        """

        super().__init__(**kwargs)
        self.logger = MarieLogger(self.__class__.__name__).logger
        self.show_error = show_error  # show prediction errors
        self.batch_size = batch_size
        self.task = task
        self.logger.info(f"Document indexer Seq2Seq: {model_name_or_path}")

        resolved_devices, _ = initialize_device_settings(
            devices=devices, use_cuda=use_gpu, multi_gpu=False
        )
        if len(resolved_devices) > 1:
            self.logger.warning(
                "Multiple devices are not supported in %s inference, using the first device %s.",
                self.__class__.__name__,
                resolved_devices[0],
            )
        self.device = resolved_devices[0]

        registry_kwargs = {
            "__model_path__": __model_path__,
            "use_auth_token": use_auth_token,
        }

        model_name_or_path = ModelRegistry.get(
            model_name_or_path,
            version=None,
            raise_exceptions_for_missing_entries=True,
            **registry_kwargs,
        )
        assert os.path.exists(model_name_or_path)
        self.logger.info(f"Resolved model : {model_name_or_path}")

        ensure_exists("/tmp/tensors")
        ensure_exists("/tmp/tensors/json")

        # TODO: config could be loaded from a file or passed as a parameter
        config_path = os.path.join(model_name_or_path, "marie.json")
        if not os.path.exists(config_path):
            raise FileNotFoundError(
                "Expected config 'marie.json' not found in model directory"
            )

        self.logger.info(f"NER loading from : {config_path}")
        self.init_configuration = load_json_file(config_path)

        self.debug_visuals = self.init_configuration["debug"]["visualize"]["enabled"]
        self.debug_visuals_overlay = self.init_configuration["debug"]["visualize"][
            "overlay"
        ]
        self.debug_visuals_icr = self.init_configuration["debug"]["visualize"]["icr"]
        self.debug_visuals_ner = self.init_configuration["debug"]["visualize"]["ner"]
        self.debug_visuals_prediction = self.init_configuration["debug"]["visualize"][
            "prediction"
        ]

        self.debug_scores = self.init_configuration["debug"]["scores"]
        self.debug_colors = self.init_configuration["debug"]["colors"]
        self.labels = self.init_configuration["labels"]

        self.model, self.tokenizer = self.__load_model(
            model_name_or_path, self.labels, self.device.type
        )
        self.model = self.optimize_model(self.model)
        self.max_source_length = self.tokenizer.model_max_length
        print(f"max_source_length: {self.max_source_length}")

    def __load_model(
        self, model_name_or_path: str, labels: list[str], device: str
    ) -> Tuple[Module, Callable]:
        """
        Create token classification model
        """
        tokenizer = AutoTokenizer.from_pretrained(model_name_or_path)
        model = AutoModelForSeq2SeqLM.from_pretrained(model_name_or_path)

<<<<<<< HEAD
        tokenizer.model_max_length = MAX_SOURCE_LENGTH
=======
        print("tokenizer.model_max_length", tokenizer.model_max_length)
        tokenizer.model_max_length = 1024
        print("tokenizer.model_max_length", tokenizer.model_max_length)
>>>>>>> 5eb48f7c
        model.to(device)
        model.eval()

        return model, tokenizer

    def optimize_model(self, model: nn.Module) -> Callable | Module:
        """Optimizes the model for inference. This method is called by the __init__ method."""
        # TODO: Implement model optimization

        return model

    def get_label_info(self, labels: list[str]):
        self.logger.debug(f"Labels : {labels}")

        id2label = {v: k for v, k in enumerate(labels)}
        label2id = {k: v for v, k in enumerate(labels)}

        return labels, id2label, label2id

    def preprocess(
        self, frames: List, words: List[List[str]], boxes: List[List[List[int]]]
    ) -> Tuple[List, List[List[str]], List[List[List[int]]]]:
        """Preprocess the input data for inference. This method is called by the predict method.
        :param frames: The frames to be preprocessed.
        :param words: The words to be preprocessed.
        :param boxes: The boxes to be preprocessed, in the format (x, y, w, h).
        :returns: The preprocessed frames, words, and boxes (normalized).
        """
        assert len(frames) == len(boxes) == len(words)
        frames = convert_frames(frames, img_format="pil")
        normalized_boxes = []

        for frame, box_set, word_set in zip(frames, boxes, words):
            if not isinstance(frame, Image.Image):
                raise ValueError("Frame should have been an PIL.Image instance")
            nbox = []
            for i, box in enumerate(box_set):
                nbox.append(normalize_bbox(box_set[i], (frame.size[0], frame.size[1])))
            normalized_boxes.append(nbox)

        assert len(frames) == len(normalized_boxes) == len(words)

        return frames, words, normalized_boxes

    def predict(
        self,
        documents: DocList[MarieDoc],
        words: List[List[str]],
        boxes: List[List[List[int]]],
        batch_size: Optional[int] = None,
        **kwargs,
    ) -> DocList[MarieDoc]:
        if batch_size is None:
            batch_size = self.batch_size

        if len(documents) == 0:
            return documents

        if self.task == "transformers-document-indexer":
            assert (
                words is not None and boxes is not None
            ), "words and boxes must be provided for sequence classification"
            assert (
                len(documents) == len(words) == len(boxes)
            ), "documents, words and boxes must have the same length"

        texts = []
        if "prompts" in kwargs:
            prompts = kwargs.pop("prompts")
        else:
            # TODO : we should create a prompt text from words and boxes, but for now we will use the provided
            raise ValueError(
                "At this time prompts must be provided for sequence classification"
            )

        frames = frames_from_docs(documents)
        file_hash = hash_frames_fast(frames)
        frames, words, boxes_normal = self.preprocess(frames, words, boxes)

        batchable_docs = DocList(
            BatchableMarieDoc(
                tensor=doc.tensor,
                words=word,
                boxes=box,
                text=text,
            )
            for doc, word, box, text in zip(documents, words, boxes_normal, prompts)
        )
        annotations = []

        for k, (batchable_doc, _image) in enumerate(zip(batchable_docs, frames)):
            _t = batchable_doc.tensor
            w = batchable_doc.words
            b = batchable_doc.boxes
            t = batchable_doc.text

            width = _image.size[0]
            height = _image.size[1]

            true_predictions = self.inference(
                image=_image,
                words=w,
                boxes=b,
                text=t,
                labels=self.labels,
                threshold=0.5,
            )

            annotation = {
                "meta": {"imageSize": {"width": width, "height": height}, "page": k},
                "predictions": true_predictions,
                # "scores": true_scores,
            }
            annotations.append(annotation)

        for k, (document, annotation) in enumerate(zip(documents, annotations)):
            if self.task == "transformers-document-indexer":
                filtered_kv = annotation["predictions"]
                document.tags["indexer"] = {
                    "page": k,
                    "kv": filtered_kv,
                }
            else:
                raise ValueError(f"Unsupported task: {self.task}")
        return documents

    @torch.no_grad()
    def inference(
        self,
        image: Any,
        words: List[Any],
        boxes: List[Any],
        text: str,
        labels: List[str],
        threshold: float,
    ) -> Tuple[List, List, List]:
        """Run Inference

        :param image: The image to be processed. This can be a PIL.Image or numpy.
        :param words: The words to be processed.
        :param boxes: The boxes to be processed, in the format (x, y, w, h). Boxes should be normalized to 1000
        :param text: The text to be processed(prompt for LLM).
        :param labels: The labels to be used for inference.
        :param threshold: The threshold to be used for filtering the results.
        :returns: The predictions, boxes (normalized), and scores.
        """
        self.logger.info(f"Performing inference")
        input_texts = [text]
        num_beams = 6
        max_new_tokens = 512
        print(f"max_new_tokens: {max_new_tokens}")

        start_time = time.time()
        predictions = self.generate_predictions(
            input_texts, max_new_tokens=max_new_tokens, num_beams=num_beams
        )
        end_time = time.time()
        elapsed_time = end_time - start_time
        print(f"Time taken: {elapsed_time:.4f} seconds")

        for i, (inp, pred) in enumerate(zip(input_texts, predictions)):
            print(f"Input {i + 1}: {inp}")
            print(f"Prediction {i + 1}: {pred}")
            print("-" * 50)

            parsed_output = self.parse_key_value_pairs(pred)
            for key, value in parsed_output.items():
                print(f"{key:<25} -   {value}")

            return parsed_output

    @torch.no_grad()
    def generate_predictions(self, inputs, max_new_tokens=256, num_beams=5):
        """
        Generate predictions for a list of input texts.

        Args:
            inputs (list): A list of strings (input texts for generation).
            max_new_tokens (int): Maximum number of new tokens to generate.
            num_beams (int): Number of beams for beam search.

        Returns:
            list: A list of model-generated outputs as decoded strings (post-processed).
        """

        model = self.model
        tokenizer = self.tokenizer
        device = self.device

        tokenized_inputs = tokenizer(
            inputs,
<<<<<<< HEAD
            max_length=MAX_SOURCE_LENGTH,
=======
            max_length=self.max_source_length,
>>>>>>> 5eb48f7c
            truncation=True,
            padding=True,
            return_tensors="pt",
        )

        tokenized_inputs = {
            key: value.to(device) for key, value in tokenized_inputs.items()
        }

        with torch.no_grad():
            outputs = model.generate(
                input_ids=tokenized_inputs["input_ids"],
                attention_mask=tokenized_inputs["attention_mask"],
                max_new_tokens=max_new_tokens,
                num_beams=num_beams,  # Explore more candidate sequences
                length_penalty=2,  # Increase the length penalty to reduce short outputs
                do_sample=False,  # Use deterministic beam search (no random sampling)
                early_stopping=True,  # Stop generation when EOS token is generated
            )

        decoded_preds = tokenizer.batch_decode(outputs, skip_special_tokens=True)
        decoded_preds = [pred.strip() for pred in decoded_preds]

        return decoded_preds

    def parse_key_value_pairs(self, input_text):
        """
        Parses the input text into key-value pairs based on the defined separators.

        Args:
            input_text (str): The input text containing keys and values.

        Returns:
            dict: A dictionary of parsed key-value pairs.
        """
        # Dictionary to store parsed key-value pairs
        parsed_data = {}

        segments = input_text.split('>>>')  # First split by '>>>'
        segments = [
            s.strip() for parts in segments for s in parts.split('>>')
        ]  # Then split remaining parts by '>>'

        for segment in segments:
            if "KEY_FOR" in segment:  # Only process lines with key-value separator
                key, value = segment.split("KEY_FOR", 1)
                parsed_data[key.strip()] = value.strip()
        return parsed_data

    def postprocess(
        self,
        frames: List[Image.Image],
        annotations: List[dict],
        words: List[List[str]],
        boxes: List[List[List[int]]],
        file_hash,
    ):
        """Postprocess the results of the inference. This method is called by the predict method.
        :param frames: The frames to be postprocessed.
        :param annotations: The annotations to be postprocessed.
        :param words:  The words to be processed.
        :param boxes:   The boxes to be processed, in the format (x, y, w, h). Boxes should be normalized to 1000
        :param file_hash: The hash of the file to be postprocessed.
        :returns: The postprocessed results.
        """

        self.logger.info(f"Postprocessing results")
        assert len(annotations) == len(words) == len(boxes) == len(frames)
        for k, _image in enumerate(frames):
            if not isinstance(_image, Image.Image):
                raise "Frame should have been an PIL.Image instance"

        for i, (_boxes, _words, annotation, frame) in enumerate(
            zip(boxes, words, annotations, frames)
        ):
            self.logger.info(f"Processing page # {i}")
            frame_box = frame
            if isinstance(frame, Image.Image):
                frame_box = np.array(frame)

        aggregated_meta = []
        aggregated_kv = []
        aggregated_ner = []
        aggregated_groups = []

        results = {
            "meta": aggregated_meta,
            "kv": aggregated_kv,
            "ner": aggregated_ner,
            "groups": aggregated_groups,
        }
        self.logger.debug(f" results : {results}")

        # # visualize results per page
        # if self.debug_visuals and self.debug_visuals_ner:
        #     for k in range(0, len(frames)):
        #         output_filename = f"/tmp/tensors/ner_{file_hash}_{k}.png"
        #         items = []
        #         items.extend([row for row in aggregated_kv if int(row["page"]) == k])
        #         items.extend([row for row in aggregated_ner if int(row["page"]) == k])
        #         items.extend(
        #             [row for row in aggregated_groups if int(row["page"]) == k]
        #         )
        #
        #         visualize_extract_kv(output_filename, frames[k], items)

        return results<|MERGE_RESOLUTION|>--- conflicted
+++ resolved
@@ -128,8 +128,6 @@
             model_name_or_path, self.labels, self.device.type
         )
         self.model = self.optimize_model(self.model)
-        self.max_source_length = self.tokenizer.model_max_length
-        print(f"max_source_length: {self.max_source_length}")
 
     def __load_model(
         self, model_name_or_path: str, labels: list[str], device: str
@@ -140,13 +138,6 @@
         tokenizer = AutoTokenizer.from_pretrained(model_name_or_path)
         model = AutoModelForSeq2SeqLM.from_pretrained(model_name_or_path)
 
-<<<<<<< HEAD
-        tokenizer.model_max_length = MAX_SOURCE_LENGTH
-=======
-        print("tokenizer.model_max_length", tokenizer.model_max_length)
-        tokenizer.model_max_length = 1024
-        print("tokenizer.model_max_length", tokenizer.model_max_length)
->>>>>>> 5eb48f7c
         model.to(device)
         model.eval()
 
@@ -297,7 +288,7 @@
         input_texts = [text]
         num_beams = 6
         max_new_tokens = 512
-        print(f"max_new_tokens: {max_new_tokens}")
+        print(f"Estimated number of tokens: {max_new_tokens}")
 
         start_time = time.time()
         predictions = self.generate_predictions(
@@ -338,11 +329,7 @@
 
         tokenized_inputs = tokenizer(
             inputs,
-<<<<<<< HEAD
-            max_length=MAX_SOURCE_LENGTH,
-=======
-            max_length=self.max_source_length,
->>>>>>> 5eb48f7c
+            max_length=512,
             truncation=True,
             padding=True,
             return_tensors="pt",
