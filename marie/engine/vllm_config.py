--- conflicted
+++ resolved
@@ -75,13 +75,8 @@
     )
     # Remove 'dtype' from kwargs if it exists, to avoid duplicate keyword argument errors
     _dtype = kwargs.pop("dtype", dtype)
-<<<<<<< HEAD
-    supports_quantization = False
-    _dtype = 'bfloat16'
-=======
     # supports_quantization = False
 
->>>>>>> aa976fde
     # https://github.com/vllm-project/vllm/issues/7592
     return LLM(
         model=model_name,
@@ -95,7 +90,7 @@
         gpu_memory_utilization=0.85,  # 90% of GPU memory utilization, prevent OOM during CUDA graph compilation
         mm_processor_kwargs=mm_processor_kwargs if mm_processor_kwargs else {},
         enable_prefix_caching=False,
-        max_num_seqs=1,
+        max_num_seqs=5,
         enable_chunked_prefill=False,
         **kwargs
     )
