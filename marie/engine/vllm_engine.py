--- conflicted
+++ resolved
@@ -273,11 +273,7 @@
 
         sampling_params = SamplingParams(
             guided_decoding=guided_decoding,
-<<<<<<< HEAD
-            temperature=0,  # kwargs.get("temperature", 0.0), # 0 = GREEDY
-=======
             temperature=kwargs.get("temperature", 0.1),  # 0 = GREEDY
->>>>>>> aa976fde
             top_p=kwargs.get("top_p", 1.0),
             top_k=kwargs.get("top_k", -1),
             max_tokens=kwargs.get("max_tokens", 4096),
