--- conflicted
+++ resolved
@@ -307,41 +307,6 @@
 
             name = document_id if checksum is None else checksum
 
-<<<<<<< HEAD
-        name = document_id if checksum is None else checksum
-
-        work_dir = ensure_exists(os.path.join(self.work_dir, name, "work"))
-        debug_dir = ensure_exists(os.path.join(self.work_dir, name, "debug"))
-        dataroot_dir = ensure_exists(
-            os.path.join(self.work_dir, name, "dataroot_overlay")
-        )
-        dst_file_name = os.path.join(dataroot_dir, f"overlay_{name}.png")
-        src_img = cv2.imread(img_path)
-        if len(src_img.shape) != 3:
-            raise Exception("Expected image shape is h,w,c")
-
-        return src_img, src_img, src_img
-
-        # TODO : load image from memory rather than disk
-        real_img = self.preprocess(src_img)
-        imwrite(dst_file_name, real_img)
-        fake_mask = self.__extract_segmentation_mask(real_img, dataroot_dir)
-
-        # Unable to segment return empty mask
-        if np.array(fake_mask).size == 0:
-            print(f"Unable to segment image :{img_path}")
-            # create dummy white image
-            real_img = np.ones((src_img.shape[0], src_img.shape[1], 3), dtype=np.uint8)
-            return real_img, fake_mask, real_img
-
-        fake_mask, blended = self.postprocess(src_img, real_img, fake_mask)
-
-        tm = time.time_ns()
-        if debug_visualization_enabled:
-            imwrite(os.path.join(debug_dir, "overlay_{}.png".format(tm)), fake_mask)
-
-        return src_img, fake_mask, blended
-=======
             work_dir = ensure_exists(os.path.join(self.work_dir, name, "work"))
             debug_dir = ensure_exists(os.path.join(self.work_dir, name, "debug"))
             dataroot_dir = ensure_exists(
@@ -385,7 +350,6 @@
                     raise e
             finally:
                 torch_gc()
->>>>>>> bedf3057
 
     def segment_frame(
         self, document_id: str, frame: np.ndarray
