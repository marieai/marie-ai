import glob
import io
import json

import cv2
from PIL import Image, ImageDraw, ImageFont

import logging
import os
import sys
from dataclasses import dataclass, field
from typing import Optional
import torch

import numpy as np
from transformers.utils import check_min_version

from PIL import Image
from transformers import LayoutLMv2Processor, LayoutLMv2FeatureExtractor, LayoutLMv2ForTokenClassification, \
    LayoutLMv2TokenizerFast

# https://programtalk.com/vs4/python/huggingface/transformers/tests/layoutlmv2/test_processor_layoutlmv2.py/
# https://github.com/huggingface/transformers/blob/d3ae2bd3cf9fc1c3c9c9279a8bae740d1fd74f34/tests/layoutlmv2/test_processor_layoutlmv2.py

# Will error if the minimal version of Transformers is not installed. Remove at your own risks.
from boxes.box_processor import PSMode
from numpyencoder import NumpyEncoder
from utils.image_utils import viewImage, read_image
from utils.utils import ensure_exists

check_min_version("4.5.0")
logger = logging.getLogger(__name__)

# Calling this from here prevents : "AttributeError: module 'detectron2' has no attribute 'config'"
from detectron2.config import get_cfg

from boxes.craft_box_processor import BoxProcessorCraft
from document.trocr_icr_processor import TrOcrIcrProcessor


def from_json_file(filename):
    with io.open(filename, "r", encoding="utf-8") as json_file:
        data = json.load(json_file)
        return data


def unnormalize_box(bbox, width, height):
    return [
        width * (bbox[0] / 1000),
        height * (bbox[1] / 1000),
        width * (bbox[2] / 1000),
        height * (bbox[3] / 1000),
    ]


def normalize_bbox(bbox, size):
    return [
        int(1000 * bbox[0] / size[0]),
        int(1000 * bbox[1] / size[1]),
        int(1000 * bbox[2] / size[0]),
        int(1000 * bbox[3] / size[1]),
    ]


def iob_to_label(label):
    label = label[2:]
    if not label:
        return "other"
    return label


def obtain_words(src_image):
    image = read_image(src_image)
    work_dir_boxes = ensure_exists("/tmp/boxes")
    work_dir_icr = ensure_exists("/tmp/icr")

    boxp = BoxProcessorCraft(work_dir=work_dir_boxes, models_dir="./model_zoo/craft", cuda=True)
    icrp = TrOcrIcrProcessor(work_dir=work_dir_icr, cuda=True)

    key = "funsd"
    boxes, img_fragments, lines, _ = boxp.extract_bounding_boxes(key, "field", image, PSMode.SPARSE)
    results, overlay_image = icrp.recognize(key, "test", image, boxes, img_fragments, lines)

    print(boxes)
    print(results)
    # change from xywy -> xyxy
    x0 = 0
    y0 = 0

    for word in results["words"]:
        x, y, w, h = word["box"]
        w_box = [x0 + x, y0 + y, x0 + x + w, y0 + y + h]
        word["box"] = w_box

    return results


def main_image(src_image):
    # labels = ["O", "B-HEADER", "I-HEADER", "B-QUESTION", "I-QUESTION", "B-ANSWER", "I-ANSWER"]
    labels = ["O", 'B-MEMBER_NAME', 'I-MEMBER_NAME', 'B-MEMBER_NAME_ANSWER', 'I-MEMBER_NAME_ANSWER', 'B-MEMBER_NUMBER', 'I-MEMBER_NUMBER', 'B-MEMBER_NUMBER_ANSWER', 'I-MEMBER_NUMBER_ANSWER', 'B-PAN', 'I-PAN', 'B-PAN_ANSWER', 'I-PAN_ANSWER', 'B-DOS', 'I-DOS', 'B-DOS_ANSWER', 'I-DOS_ANSWER', 'B-PATIENT_NAME', 'I-PATIENT_NAME', 'B-PATIENT_NAME_ANSWER', 'I-PATIENT_NAME_ANSWER']
    logger.info("Labels : {}", labels)

    id2label = {v: k for v, k in enumerate(labels)}
    label2id = {k: v for v, k in enumerate(labels)}

    # prepare for the model
    # we do not want to use the pytesseract
    # LayoutLMv2FeatureExtractor requires the PyTesseract library but it was not found in your environment. You can install it with pip:
    processor = LayoutLMv2Processor.from_pretrained("microsoft/layoutlmv2-base-uncased", revision="no_ocr")

    # Method:2 Create Layout processor with custom future extractor
    # feature_extractor = LayoutLMv2FeatureExtractor(apply_ocr=False)
    # tokenizer = LayoutLMv2TokenizerFast.from_pretrained("microsoft/layoutlmv2-base-uncased")
    # processor = LayoutLMv2Processor(feature_extractor=feature_extractor, tokenizer=tokenizer)

    # Display vocabulary
    # print(tokenizer.get_vocab())

    image = Image.open(src_image).convert("RGB")
    image.show()

    width, height = image.size

    # Next, let's move everything to the GPU, if it's available.
    device = torch.device("cuda" if torch.cuda.is_available() else "cpu")

    ## Need to obtain boxes and OCR for the document
    from pathlib import Path
    home = str(Path.home())
    ocr_output_dir = os.path.join(home, '.marie')

    print(f"output dir : {ocr_output_dir}")
    filename = src_image.split("/")[-1]
    json_path = os.path.join(home, '.marie', f'{filename}.json')

    if not os.path.exists(json_path):
        raise Exception("OCR File not found")
    results = from_json_file("/tmp/ocr-results.json")
    # results = from_json_file(json_path)
    # results = obtain_words(image)

    words = []
    boxes = []
    for i, word in enumerate(results["words"]):
        words.append(word["text"].lower())
        box_norm = normalize_bbox(word["box"], (width, height))
        boxes.append(box_norm)


    assert len(words) == len(boxes)
    print(words)
    print(boxes)

    encoded_inputs = processor(image, words, boxes=boxes, return_tensors="pt")
    expected_keys = ["attention_mask", "bbox", "image", "input_ids", "token_type_ids"]
    actual_keys = sorted(list(encoded_inputs.keys()))

    print("Expected Keys : ", expected_keys)
    print("Actual Keys : ", actual_keys)

    for key in expected_keys:
        print(f"key: {key}")
        print(encoded_inputs[key])

    for k, v in encoded_inputs.items():
        encoded_inputs[k] = v.to(device)

    from pathlib import Path
    home = str(Path.home())
    model_dir = os.path.join(home, './tmp/models/layoutlmv2-finetuned-gb', "checkpoint-15500")
    print(f"output dir : {model_dir}")

    # load the fine-tuned model from the hub
    # model = LayoutLMv2ForTokenClassification.from_pretrained("/tmp/models/layoutlmv2-finetuned-cord")
<<<<<<< HEAD
    model = LayoutLMv2ForTokenClassification.from_pretrained("/tmp/models/layoutlmv2-finetuned-cord/checkpoint-12000")

    # model = torch.load("/home/greg/dev/unilm/layoutlmft/examples/tuned/layoutlmv2-finetuned-funsd-torch.pth")
    # model = torch.load("/home/gbugaj/dev/unilm/layoutlmft/examples/tuned/layoutlmv2-finetuned-funsd-torch.pth")
    # model = torch.load("/home/gbugaj/dev/unilm/layoutlmft/examples/tuned/layoutlmv2-finetuned-funsd-torch_epoch_1.pth")

=======
    model = LayoutLMv2ForTokenClassification.from_pretrained(model_dir)
>>>>>>> 4e1bd1e1
    model.to(device)

    # forward pass
    outputs = model(**encoded_inputs)
    print(outputs.logits.shape)

    # Let's create the true predictions, true labels (in terms of label names) as well as the true boxes.

    # predictions
    predictions = outputs.logits.argmax(-1).squeeze().tolist()
    token_boxes = encoded_inputs.bbox.squeeze().tolist()

    width, height = image.size

    true_predictions = [id2label[prediction] for prediction in predictions]
    true_boxes = [unnormalize_box(box, width, height) for box in token_boxes]

    print(true_predictions)
    print(true_boxes)

    draw = ImageDraw.Draw(image)
    font = ImageFont.load_default()

    def iob_to_label(label):
        label = label[2:]
        if not label:
            return "other"
        return label

    label2color = {"question": "blue", "answer": "green", "header": "orange", "other": "violet"}

    label2color = {"pan": "blue", "pan_answer": "green",
                   "dos": "orange", "dos_answer": "violet",
                   "member": "blue", "member_answer": "green",
                   "member_number": "blue", "member_number_answer": "green",
                   "member_name": "blue", "member_name_answer": "green",
                   "patient_name": "blue", "patient_name_answer": "green",
                   "other": "red"
                   }

    for prediction, box in zip(true_predictions, true_boxes):
<<<<<<< HEAD
        # don't draw other 
        label = prediction[2:]
        if not label:
            continue

=======
        if not prediction[2:]:
            continue
>>>>>>> 4e1bd1e1
        predicted_label = iob_to_label(prediction).lower()
        draw.rectangle(box, outline=label2color[predicted_label], width=1)
        draw.text((box[0] + 10, box[1] - 10), text=predicted_label, fill=label2color[predicted_label], font=font, width=1)

    image.show()


def visualize_icr(image, icr_data):
    draw = ImageDraw.Draw(image)
    font = ImageFont.load_default()

    for i, item in enumerate(icr_data["words"]):
        box = item["box"]
        text = item["text"]
        draw.rectangle(box, outline="red", width=1)
        draw.text((box[0], box[1]), text=text, fill="blue", font=font, stroke_width=1)

    image.show()


def hash_file(filename):
   """"This function returns the SHA-1 hash
   of the file passed into it"""
   import hashlib

   # make a hash object
   h = hashlib.sha1()

   # open file for reading in binary mode
   with open(filename,'rb') as file:

       # loop till the end of the file
       chunk = 0
       while chunk != b'':
           # read only 1024 bytes at a time
           chunk = file.read(1024)
           h.update(chunk)

   # return the hex representation of digest
   return h.hexdigest()


def ocr_dir(src_dir):
    from pathlib import Path
    home = str(Path.home())
    output_dir = os.path.join(home, '.marie')

    print(f"output dir : {output_dir}")
    os.makedirs(output_dir, exist_ok=True)

    for idx, _path in enumerate(glob.glob(os.path.join(src_dir, "*.png"))):
        filename = _path.split("/")[-1]
        json_path = os.path.join(home, '.marie', f'{filename}.json')
        print(f" : {_path}")
        print(f" : {filename}")
        print(f" : {json_path}")
        image = Image.open(image_path).convert("RGB")
        # image.show()
        results = obtain_words(image)
        print(results)

        # json_path = os.path.join("/tmp/ocr-results.json")
        with open(json_path, "w") as json_file:
            json.dump(
                results,
                json_file,
                sort_keys=True,
                separators=(",", ": "),
                ensure_ascii=False,
                indent=4,
                cls=NumpyEncoder,
            )
    return



if __name__ == "__main__":
    os.putenv("TOKENIZERS_PARALLELISM", "false")
    image_path = "/home/greg/dataset/assets-private/corr-indexer/dataset/train_dataset/images/152606114_2.png"
    image_path = "/home/gbugaj/dataset/private/corr-indexer-converted/dataset/testing_data/images/152658535_2.png"
    image_path = "/home/greg/dataset/assets-private/corr-indexer-converted/dataset/testing_data/images/152658533_2.png"

    fname = "152658561_4.png"
    image_path = f"/home/greg/dataset/assets-private/corr-indexer-converted/dataset/testing_data/images/{fname}"
    json_path = f"/home/greg/.marie/{fname}.json"
    json_path = f"/tmp/ocr-results.json"

    main_image(image_path)

    # message = hash_file(image_path)
    # print(message)
    # ocr_dir("/home/greg/dataset/assets-private/corr-indexer-converted/dataset/testing_data/images")

    if False:
        image = Image.open(image_path).convert("RGB")
        results = from_json_file(json_path)
        visualize_icr(image, results)

    if False:
        image = Image.open(image_path).convert("RGB")
        image.show()
        results = obtain_words(image)
        # x0 = 0
        # y0 = 0
        #
        # for word in results["words"]:
        #     x, y, w, h = word["box"]
        #     w_box = [x0 + x, y0 + y, x0 + x + w, y0 + y + h]
        #     word["box"] = w_box
        print(results)

        json_path = os.path.join("/tmp/ocr-results.json")
        with open(json_path, "w") as json_file:
            json.dump(
                results,
                json_file,
                sort_keys=True,
                separators=(",", ": "),
                ensure_ascii=False,
                indent=4,
                cls=NumpyEncoder,
            )

        visualize_icr(image, results)

# happy gra day love from izabella<|MERGE_RESOLUTION|>--- conflicted
+++ resolved
@@ -168,20 +168,17 @@
     from pathlib import Path
     home = str(Path.home())
     model_dir = os.path.join(home, './tmp/models/layoutlmv2-finetuned-gb', "checkpoint-15500")
+    model_dir = "/tmp/models/layoutlmv2-finetuned-cord/checkpoint-12000"
     print(f"output dir : {model_dir}")
 
     # load the fine-tuned model from the hub
     # model = LayoutLMv2ForTokenClassification.from_pretrained("/tmp/models/layoutlmv2-finetuned-cord")
-<<<<<<< HEAD
-    model = LayoutLMv2ForTokenClassification.from_pretrained("/tmp/models/layoutlmv2-finetuned-cord/checkpoint-12000")
-
+    # model = LayoutLMv2ForTokenClassification.from_pretrained("/tmp/models/layoutlmv2-finetuned-cord/checkpoint-12000")
     # model = torch.load("/home/greg/dev/unilm/layoutlmft/examples/tuned/layoutlmv2-finetuned-funsd-torch.pth")
     # model = torch.load("/home/gbugaj/dev/unilm/layoutlmft/examples/tuned/layoutlmv2-finetuned-funsd-torch.pth")
     # model = torch.load("/home/gbugaj/dev/unilm/layoutlmft/examples/tuned/layoutlmv2-finetuned-funsd-torch_epoch_1.pth")
 
-=======
     model = LayoutLMv2ForTokenClassification.from_pretrained(model_dir)
->>>>>>> 4e1bd1e1
     model.to(device)
 
     # forward pass
@@ -223,16 +220,10 @@
                    }
 
     for prediction, box in zip(true_predictions, true_boxes):
-<<<<<<< HEAD
         # don't draw other 
         label = prediction[2:]
         if not label:
             continue
-
-=======
-        if not prediction[2:]:
-            continue
->>>>>>> 4e1bd1e1
         predicted_label = iob_to_label(prediction).lower()
         draw.rectangle(box, outline=label2color[predicted_label], width=1)
         draw.text((box[0] + 10, box[1] - 10), text=predicted_label, fill=label2color[predicted_label], font=font, width=1)
