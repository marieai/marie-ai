--- conflicted
+++ resolved
@@ -95,13 +95,8 @@
     # models_dir = os.path.join(__model_path__, "ner-rms-corr", "checkpoint-best")
 
     models_dir = (
-<<<<<<< HEAD
-        # "/mnt/data/models/layoutlmv3-large-finetuned-small-250/checkpoint-4000"
         "/mnt/data/models/layoutlmv3-large-fullyannotated-dropout/checkpoint-22000"
-        # "/mnt/data/models/layoutlmv3-large-fullyannotated/checkpoint-best"
-=======
         "/mnt/data/models/layoutlmv3-large-fullyannotated/checkpoint-best"
->>>>>>> ed2b8acf
     )
 
     executor = NerExtractionExecutor(models_dir)
