import multiprocessing
import os
from typing import Tuple

import cv2
import numpy as np
import psutil
import torch

from marie.components.template_matching.dim_template_matching import (
    DeepDimTemplateMatcher,
)
from marie.logging.profile import TimeContext
from marie.registry.model_registry import ModelRegistry
from marie.utils.docs import docs_from_file, frames_from_docs
from marie.utils.json import load_json_file
from marie.utils.resize_image import resize_image


# extract windows snippet from the input image centered around the template
def extract_windows(
    image: np.ndarray,  # h, w, c
    template_frames: Tuple[np.ndarray],  # h, w, c
    template_bboxes: Tuple[Tuple[int]],  # x, y, w, h
    window_size: Tuple[int],  # h, w
):
    windows = []
    for template_frame, template_bbox in zip(template_frames, template_bboxes):
        x, y, w, h = template_bbox
        # extract window from the input image
        window = image[y : y + h, x : x + w, :]
        # resize the window to the desired size
        window, _ = resize_image(
            window,
            desired_size=window_size,
            color=(255, 255, 255),
            keep_max_size=True,
        )
        # center the template in same size as the input image
        window, _ = resize_image(
            window,
            desired_size=(image.shape[0], image.shape[1]),
            color=(255, 255, 255),
            keep_max_size=True,
        )
        windows.append(window)
    return windows


def test_template_matcher():
    # kwargs = {"__model_path__": __model_path__}
    os.environ["TOKENIZERS_PARALLELISM"] = "true"

    import intel_extension_for_pytorch as ipex

    print("ipex", ipex.__version__)
    print("torch", torch.__version__)

    os.environ["OMP_NUM_THREADS"] = str(multiprocessing.cpu_count())
    os.environ["OMP_SCHEDULE"] = "STATIC"
    os.environ["OMP_PROC_BIND"] = "CLOSE"
    os.environ["OMP_PLACES"] = "CORES"
    # set to core-count of your CPU
    torch.set_num_threads(psutil.cpu_count(logical=False))

    matcher = DeepDimTemplateMatcher(model_name_or_path="vgg19")

    for i in range(1):
        frames = frames_from_docs(
            # docs_from_file("./assets/template_matching/sample-001-exact.png")
            docs_from_file("./assets/template_matching/sample-005.png")
        )

        samples = {
            "001-A": {
                "label": "CLAIM #:",
                "coords": [[175, 90, 126, 30]],  # -001 CLAIM #:
                "image": "./assets/template_matching/template-001.png",
            },
            "001-B": {
                "label": "#:",
                "coords": [[265, 90, 35, 30]],  # -001 #:
                "image": "./assets/template_matching/template-001.png",
            },
            "001-C": {
                "label": ":",
                "coords": [[290, 90, 35, 30]],  # -001 :
                "image": "./assets/template_matching/template-001.png",
            },
            "002-A": {
                "label": "CLAIM PROVIDER",
                "coords": [[127, 92, 234, 27]],  # -002 :
                "image": "./assets/template_matching/template-002.png",
            },
            "002-B": {
                "label": "CLAIM",
                "coords": [[127, 92, 87, 27]],  # -002 :
                "image": "./assets/template_matching/template-002.png",
            },
            "004-A": {
                "label": "block",
                "coords": [[182, 29, 145, 168]],  # -004 :
                "image": "./assets/template_matching/template-004.png",
            },
            "005-A": {
                "label": "CLAIM",
                "coords": [[218, 181, 89, 31]],  # -004 :
                "image": "./assets/template_matching/template-005.png",
                "target": "./assets/template_matching/sample-005.png",
            },
        }

        key = "005-A"

        template_coords = samples[key]["coords"]
        frames_t = frames_from_docs(docs_from_file(samples[key]["image"]))

        template_bboxes = []
        template_frames = []
        template_labels = []

        if False:
            # test window size
            template_coords = [[215, 175, 124, 35]]
            frames = frames_from_docs(
                docs_from_file("./assets/template_matching/sample-003.png")
            )

            window_size = (500, 300)  # h, w

            print("frames", frames[0].shape)
            for idx, c in enumerate(template_coords):
                frame = frames[idx]
                x, y, w, h = c
                template = frames[0][y : y + h, x : x + w, :]

                cx = x + w // 2
                cy = y + h // 2

                wh = window_size[0] // 2
                ww = window_size[1] // 2

                # clip the template from the input image expanded by the window size centered around the template
                frame_shape = frames[0].shape
                x1 = max(0, cx - ww // 2)
                y1 = max(0, cy - wh // 2)
                w1 = min(frame_shape[1], ww)
                h1 = min(frame_shape[0], wh)
                window = frame[y1 : y1 + h1, x1 : x1 + w1, :]

                cv2.imwrite(f"/tmp/dim/template.png", template)
                cv2.imwrite(f"/tmp/dim/window.png", window)

                # if the window is smaller than the desired size, resize it
                if window.shape[0] < window_size[0] or window.shape[1] < window_size[1]:
                    window, _ = resize_image(
                        window,
                        desired_size=window_size,
                        color=(255, 255, 255),
                        keep_max_size=True,
                    )
                cv2.imwrite(f"/tmp/dim/window_resized.png", window)

        window_size = (128, 384)
        window_size = (384, 384)
<<<<<<< HEAD
        window_size = (512, 512)
=======
>>>>>>> 3cd942e4
        for c in template_coords:
            x, y, w, h = c
            template = frames_t[0]
            coord = c

            if False:
                template = frames_t[0][y : y + h, x : x + w, :]
                # center the template in same size as the input image
                template, coord = resize_image(
                    template,
                    desired_size=window_size,  # (frames_t[0].shape[0], frames_t[0].shape[1]),
                    color=(255, 255, 255),
                    keep_max_size=True,
                )

        for c in template_coords:
            x, y, w, h = c
            template = frames_t[0][y : y + h, x : x + w, :]
            # center the template in same size as the input image
            template, coord = resize_image(
                template,
                desired_size=window_size,  # (frames_t[0].shape[0], frames_t[0].shape[1]),
                color=(255, 255, 255),
                keep_max_size=True,
            )

            print(coord)

            template_frames.append(template)
            template_bboxes.append(coord)
            template_labels.append("test")
            cv2.imwrite(f"/tmp/dim/template.png", template)

        with TimeContext(f"Eval # {i}"):
            results = matcher.run(
                frames=frames,
                template_frames=template_frames,
                template_boxes=template_bboxes,
                template_labels=template_labels,
                score_threshold=0.45,
                max_overlap=0.5,
                max_objects=2,
                window_size=window_size,
                downscale_factor=2
            )
            print(results)<|MERGE_RESOLUTION|>--- conflicted
+++ resolved
@@ -163,10 +163,7 @@
 
         window_size = (128, 384)
         window_size = (384, 384)
-<<<<<<< HEAD
         window_size = (512, 512)
-=======
->>>>>>> 3cd942e4
         for c in template_coords:
             x, y, w, h = c
             template = frames_t[0]
@@ -210,6 +207,6 @@
                 max_overlap=0.5,
                 max_objects=2,
                 window_size=window_size,
-                downscale_factor=2
+                downscale_factor=2,
             )
             print(results)