import os
from pprint import pprint

from marie.conf.helper import load_yaml
from marie.constants import __config_dir__
from marie.logging.mdc import MDC
from marie.logging.profile import TimeContext
from marie.models.utils import setup_torch_optimizations
from marie.pipe.classification_pipeline import ClassificationPipeline
from marie.pipe.extract_pipeline import split_filename
from marie.storage import StorageManager
from marie.storage.s3_storage import S3StorageHandler
from marie.utils.docs import frames_from_file


def setup_storage():
    """
    Setup storage manager
    """
    handler = S3StorageHandler(
        config={
            "S3_ACCESS_KEY_ID": "MARIEACCESSKEY",
            "S3_SECRET_ACCESS_KEY": "MARIESECRETACCESSKEY",
            "S3_STORAGE_BUCKET_NAME": "marie",
            "S3_ENDPOINT_URL": "http://localhost:8000",
            "S3_ADDRESSING_STYLE": "path",
        }
    )

    # export AWS_ACCESS_KEY_ID=MARIEACCESSKEY; export AWS_SECRET_ACCESS_KEY=MARIESECRETACCESSKEY;  aws s3 ls --endpoint-url http://localhost:8000
    StorageManager.register_handler(handler=handler)
    StorageManager.ensure_connection()


if __name__ == "__main__":
    # setup_storage()
    setup_torch_optimizations()

    MDC.put("request_id", "test")
    img_path = "~/tmp/PID_1925_9289_0_157186264.tif"
    img_path = "~/tmp/188958112.tif"
    img_path = (
        # "~/datasets/private/corr-routing/Validation_Set/cms_letter/188172061_2.png"
        "~/datasets/private/corr-routing/faux/001/merged-001.tif"
        # "~/datasets/private/corr-routing/faux/002/merged-002.tif"
    )

    img_path = "~/tmp/PID_1925_9289_0_157186264.png"
    img_path = "~/datasets/private/corr-routing/jpmc_01-22-2024/ready/images/LEVEL_1/additional_information/08312023_734839_1_218_2.png"
    img_path = "~/datasets/private/corr-routing/jpmc_01-22-2024/ready/images/LEVEL_1/additional_information/09012023_734837_1_782___1_2.png"
    img_path = "~/datasets/private/corr-routing/jpmc_01-22-2024/ready/images/LEVEL_1/cms/08312023_772428_13_46_2.png"
    img_path = "~/datasets/private/corr-routing/jpmc_01-22-2024/ready/images/LEVEL_1/dispute/08312023_734913_1_4_2.png"
<<<<<<< HEAD
    # img_path = "~/datasets/private/corr-routing/jpmc_01-22-2024/ready/images/LEVEL_1/auth_denial/09012023_22572_5_647_3.png"
    img_path = "~/Desktop/11302023_21100_5_102_.tif"
    # img_path = "~/Desktop/11302023_28082_5_452_.tif"
=======
    img_path = "~/tmp/analysis/marie-issues/corr-failing/197333985/197333985.tif"
    img_path = "~/tmp/analysis/marie-issues/corr-failing/197107883/197107883.tif"
    img_path = "~/tmp/analysis/marie-issues/corr-failing/197333985/197333985-0001.png"
    img_path = "~/tmp/analysis/marie-issues/corr-failing/196675912/196675912.tif"

>>>>>>> 4dd42f07
    img_path = os.path.expanduser(img_path)
    # StorageManager.mkdir("s3://marie")

    if not os.path.exists(img_path):
        raise FileNotFoundError(f"File not found : {img_path}")

    filename, prefix, suffix = split_filename(img_path)

    # s3_path = s3_asset_path(ref_id=filename, ref_type="pid", include_filename=True)
    # StorageManager.write(img_path, s3_path, overwrite=True)
    #
    config = load_yaml(
        os.path.join(
<<<<<<< HEAD
            __config_dir__, "tests-integration", "pipeline-classify-004.partial.yml"
=======
            __config_dir__, "tests-integration", "pipeline-classify-006.partial.yml"
>>>>>>> 4dd42f07
        )
    )

    config = load_yaml("/mnt/data/marie-ai/config/service/marie-classifier-3.0.28.yml")
    # pprint(config)
    # pprint(config['executors'][0]['uses']['with']['pipelines'])

    # pipelines_config = config["pipelines"]
    pipelines_config = config['executors'][0]['uses']['with']['pipelines']
    pipeline = ClassificationPipeline(pipelines_config=pipelines_config)

    runtime_conf = {
        # 'name': 'jpmc-corr'
    }

    # runtime_conf = None

    with TimeContext(f"### ClassificationPipeline info"):
        results = pipeline.execute(
            ref_id=filename, ref_type="pid", frames=frames_from_file(img_path), runtime_conf=runtime_conf
        )
        print(results)

        runtime_conf = {
            'name': 'jpmc-corr'
        }

        results = pipeline.execute(
            ref_id=filename, ref_type="pid", frames=frames_from_file(img_path), runtime_conf=runtime_conf
        )
        print(results)<|MERGE_RESOLUTION|>--- conflicted
+++ resolved
@@ -50,17 +50,14 @@
     img_path = "~/datasets/private/corr-routing/jpmc_01-22-2024/ready/images/LEVEL_1/additional_information/09012023_734837_1_782___1_2.png"
     img_path = "~/datasets/private/corr-routing/jpmc_01-22-2024/ready/images/LEVEL_1/cms/08312023_772428_13_46_2.png"
     img_path = "~/datasets/private/corr-routing/jpmc_01-22-2024/ready/images/LEVEL_1/dispute/08312023_734913_1_4_2.png"
-<<<<<<< HEAD
-    # img_path = "~/datasets/private/corr-routing/jpmc_01-22-2024/ready/images/LEVEL_1/auth_denial/09012023_22572_5_647_3.png"
-    img_path = "~/Desktop/11302023_21100_5_102_.tif"
-    # img_path = "~/Desktop/11302023_28082_5_452_.tif"
-=======
     img_path = "~/tmp/analysis/marie-issues/corr-failing/197333985/197333985.tif"
     img_path = "~/tmp/analysis/marie-issues/corr-failing/197107883/197107883.tif"
     img_path = "~/tmp/analysis/marie-issues/corr-failing/197333985/197333985-0001.png"
     img_path = "~/tmp/analysis/marie-issues/corr-failing/196675912/196675912.tif"
 
->>>>>>> 4dd42f07
+    # img_path = "~/datasets/private/corr-routing/jpmc_01-22-2024/ready/images/LEVEL_1/auth_denial/09012023_22572_5_647_3.png"
+    # img_path = "~/Desktop/11302023_21100_5_102_.tif"
+    img_path = "~/Desktop/11302023_28082_5_452_.tif"
     img_path = os.path.expanduser(img_path)
     # StorageManager.mkdir("s3://marie")
 
@@ -71,20 +68,16 @@
 
     # s3_path = s3_asset_path(ref_id=filename, ref_type="pid", include_filename=True)
     # StorageManager.write(img_path, s3_path, overwrite=True)
-    #
+
     config = load_yaml(
         os.path.join(
-<<<<<<< HEAD
             __config_dir__, "tests-integration", "pipeline-classify-004.partial.yml"
-=======
-            __config_dir__, "tests-integration", "pipeline-classify-006.partial.yml"
->>>>>>> 4dd42f07
         )
     )
 
     config = load_yaml("/mnt/data/marie-ai/config/service/marie-classifier-3.0.28.yml")
-    # pprint(config)
-    # pprint(config['executors'][0]['uses']['with']['pipelines'])
+    pprint(config)
+    pprint(config['executors'][0]['uses']['with']['pipelines'])
 
     # pipelines_config = config["pipelines"]
     pipelines_config = config['executors'][0]['uses']['with']['pipelines']
@@ -93,8 +86,6 @@
     runtime_conf = {
         # 'name': 'jpmc-corr'
     }
-
-    # runtime_conf = None
 
     with TimeContext(f"### ClassificationPipeline info"):
         results = pipeline.execute(
