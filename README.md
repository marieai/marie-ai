# Marie-ICR

Integrate AI-powered OCR features into your applications

## Installation

create folder structure

```sh 
mkdir models config
```

Follow instructions from `pytorch` website

```sh
https://pytorch.org/get-started/locally/
```

Install required packages with `pip`

```sh
$ pip install -r ./requirements/requirements.txt
```

Build Docker Image

```sh
DOCKER_BUILDKIT=1 docker build . -t marie-icr:1.3
```

```sh
<<<<<<< HEAD
DOCKER_BUILDKIT=1 docker build . -f Dockerfile-cpu -t gregbugaj/marie-icr:2.2 && docker push gregbugaj/marie-icr:2.2
=======
>>>>>>> a161ea3b
DOCKER_BUILDKIT=1 docker build . -f Dockerfile -t gregbugaj/marie-icr:2.3-cuda --no-cache  && docker push gregbugaj/marie-icr:2.3-cuda
docker push gregbugaj/marie-icr:2.3-cuda

DOCKER_BUILDKIT=1 docker build . -f Dockerfile -t gregbugaj/marie-icr:2.3-cuda --no-cache  && docker push gregbugaj/marie-icr:2.3-cuda
docker push gregbugaj/marie-icr:2.3-cuda

```


docker stop $(docker ps -q)
docker rmi -f $(docker images -aq)
docker logs  marie-icr-0  -f --since 0m

docker container stop $(docker container ls -aq) && docker system prune -af --volumes


cd ~/dev/marie-ai/docker-util/ && docker container stop $(docker container ls -q --filter name='marie*') && ./update.sh && ./run-all.sh
cd ~/dev/marie-ai/docker-util/ && docker container stop $(docker container ls -q --filter name='marie*') && ./update.sh && ./run-all.sh
docker container stop $(docker container ls -q --filter name='marie*')

-v `pwd`/../cache:/opt/marie-icr/.cache:rw \

Starting in Development mode

```sh
 PYTHONPATH="$PWD" python ./marie/app.py
``

Enable encryption 

```sh
python ./app.py --enable-crypto  --tls-cert ./cert.pem
```


Starting in Production mode with `gunicorn`. Config
[gunicorn]settings (https://docs.gunicorn.org/en/stable/settings.html#settings)

```sh
gunicorn -c gunicorn.conf.py wsgi:app  --log-level=debug
```

Activate the environment as we used `PIP` to install `docker-compose` (python -m pip install docker-compose)

```sh
    source  ~/environments/pytorch/bin/activate
```

## Docker 

### CPU
Building docker container 

```sh
# --no-cache
DOCKER_BUILDKIT=1 docker build . -f Dockerfile -t marie-icr:2.0 --network=host --no-cache
```

### GPU

Building GPU version of the framework requires `1.10.2+cu113`. 

If you encounter following error that indicates that we have a wrong version of PyTorch / Cuda

```
1.11.0+cu102
Using device: cuda

/opt/venv/lib/python3.8/site-packages/torch/cuda/__init__.py:145: UserWarning: 
NVIDIA GeForce RTX 3060 Laptop GPU with CUDA capability sm_86 is not compatible with the current PyTorch installation.
The current PyTorch install supports CUDA capabilities sm_37 sm_50 sm_60 sm_70.
If you want to use the NVIDIA GeForce RTX 3060 Laptop GPU GPU with PyTorch, please check the instructions at https://pytorch.org/get-started/locally/

  warnings.warn(incompatible_device_warn.format(device_name, capability, " ".join(arch_list), device_name))

```

```sh
DOCKER_BUILDKIT=1 docker build . -f Dockerfile -t marie-icr:2.0 --network=host --no-cache

DOCKER_BUILDKIT=1 docker build . -f Dockerfile -t gregbugaj/marie-icr:2.2-cuda --no-cache && docker push gregbugaj/marie-icr:2.2-cuda
```

### Inference on the gpu
Install following dependencies to ensure docker is setup for GPU processing.

https://docs.nvidia.com/ai-enterprise/deployment-guide/dg-docker.html
https://docs.nvidia.com/datacenter/cloud-native/container-toolkit/install-guide.html

Before continuing we need to ensure that our container is configured b
```sh
#### Test nvidia-smi with the latest official CUDA image
docker run --gpus all nvidia/cuda:11.0-base nvidia-smi
docker run --gpus all --shm-size=1g --ulimit memlock=-1 --ulimit stack=67108864  nvidia/cuda:11.0-base nvidia-smi
```

Overwrite the container `ENTRYPOINT` by using `--entrypoint` from command line and validate the GPU works by executing 
`nvidia-smi`

```sh
docker run -it --rm  --gpus all --entrypoint /bin/bash marie-icr:2.0
```




Remove dangling containers

```sh
docker rmi -f $(docker images -f "dangling=true" -q)
```

### Docker compose

Install docker-compose https://www.digitalocean.com/community/tutorials/how-to-install-and-use-docker-compose-on-ubuntu-20-04

```shell
sudo curl -L "https://github.com/docker/compose/releases/download/v2.6.0/docker-compose-$(uname -s)-$(uname -m)" -o /usr/bin/docker-compose
sudo chmod +x /usr/bin/docker-compose
docker-compose --version
```

Start docker compose

```sh
DOCKER_BUILDKIT=1 docker-compose up

docker-compose down --volumes --remove-orphans && DOCKER_BUILDKIT=1 docker-compose up -d
```

Cleanup containers

```sh
    docker-compose down --volumes --remove-orphans
```

# Default Ports

8500 -- Consul
5000 -- Traefik - Entrypoint
7777 -- Traefik - Dashboard

# Setup Redis
https://hub.docker.com/_/redis
https://redis.io/docs/stack/get-started/install/docker/

```sh
  python -m pip install redis
``


```sh
docker run --name marie_redis -p 6379:6379 -d redis 

docker run --rm --name marie_redis -p 6379:6379 redis 
```

```sh
docker exe -it marie_redis sh
```

## Codestyle / Formatting

```sh

```
## Issues

There is a segmentation fault happening with `opencv-python==4.5.4.62` switching to `opencv-python==4.5.4.60` fixes the issue. 
[connectedComponentsWithStats produces a segfault ](https://github.com/opencv/opencv-python/issues/604)
```
pip install opencv-python==4.5.4.60
```

## References

[consul-catalog](https://doc.traefik.io/traefik/v2.2/providers/consul-catalog/)
[apispec](https://apispec.readthedocs.io/en/latest/install.html)
[gradio](https://gradio.app/)
[deepdoctection](https://github.com/deepdoctection/deepdoctection)
[Consul / Traefik configuration](https://devonhubner.org/using_traefik_with_consul/)
https://github.com/Lightning-AI

## Implement models

## Stream processing
[KSQL Stream processing example ](https://www.confluent.io/blog/sysmon-security-event-processing-real-time-ksql-helk/)
[KSQL](https://pypi.org/project/ksql/)
 

## Research 
[table-transformer](https://github.com/microsoft/table-transformer)
[DocumentUnderstanding](https://github.com/bikash/DocumentUnderstanding)
[DocumentAI] (https://www.microsoft.com/en-us/research/project/document-ai/)

Implement secondary box detection method.
[TextFuseNet](TextFuseNethttps://github.com/ying09/TextFuseNet)
Implement DocFormer: End-to-End Transformer for Document Understanding
[DocFormer_End-to-End_Transforme](https://openaccess.thecvf.com/content/ICCV2021/papers/Appalaraju_DocFormer_End-to-End_Transformer_for_Document_Understanding_ICCV_2021_paper.pdf)

## 
Install `fairseq` from source, the release version is  missing `convert_namespace_to_omegaconf`

```sh
git clone https://github.com/pytorch/fairseq.git
cd fairseq
pip install -r requirements.txt
python setup.py build develop
```

https://github.com/ShannonAI/service-streamer
https://github.com/NVIDIA/apex
https://github.com/pytorch/fairseq
https://discuss.pytorch.org/t/cnn-fp16-slower-than-fp32-on-tesla-p100/12146/7
https://discuss.pytorch.org/t/torch-cuda-amp-inferencing-slower-than-normal/123684

Fix issue 
```
AttributeError: module 'distutils' has no attribute 'version'
```

```
python3 -m pip install setuptools==59.5.0
```



[//]: # (https://mmocr.readthedocs.io/en/latest/)
[//]: # (https://github.com/anibali/docker-pytorch)
[//]: # (https://github.com/AleksK1NG/Go-Kafka-gRPC-MongoDB-microservice/blob/master/docker-compose.yml)


ImageMagic 6 policy
```sh
/etc/ImageMagick-6/policy.xml
```

## Download assets locally
Load gpt2 dictionary from https://layoutlm.blob.core.windows.net/trocr/dictionaries/gpt2_with_mask.dict.txt



## Models to implement
https://github.com/ibm-aur-nlp/PubLayNet

DocFormer: End-to-End Transformer for Document Understanding


## Credits

This application uses Open Source components. You can find the source code of their open source projects along with license information in the NOTICE. 
We acknowledge and are grateful to these developers for their contributions to open source.

 <|MERGE_RESOLUTION|>--- conflicted
+++ resolved
@@ -29,16 +29,11 @@
 ```
 
 ```sh
-<<<<<<< HEAD
-DOCKER_BUILDKIT=1 docker build . -f Dockerfile-cpu -t gregbugaj/marie-icr:2.2 && docker push gregbugaj/marie-icr:2.2
-=======
->>>>>>> a161ea3b
 DOCKER_BUILDKIT=1 docker build . -f Dockerfile -t gregbugaj/marie-icr:2.3-cuda --no-cache  && docker push gregbugaj/marie-icr:2.3-cuda
 docker push gregbugaj/marie-icr:2.3-cuda
 
 DOCKER_BUILDKIT=1 docker build . -f Dockerfile -t gregbugaj/marie-icr:2.3-cuda --no-cache  && docker push gregbugaj/marie-icr:2.3-cuda
 docker push gregbugaj/marie-icr:2.3-cuda
-
 ```
 
 
