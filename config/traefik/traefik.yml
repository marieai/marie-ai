--- conflicted
+++ resolved
@@ -54,11 +54,7 @@
   providersThrottleDuration: 2s
   file:
     directory: /etc/traefik/provider
-<<<<<<< HEAD
 #    filename: /etc/traefik/provider/file-provider.yml
-=======
-    #filename: /etc/traefik/provider/file-provider.yml
->>>>>>> 0848c8ac
     watch: true
     debugLogGeneratedTemplate: true
 
